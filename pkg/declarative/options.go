package declarative

import "github.com/kyma-project/module-manager/pkg/types"

// WithCustomResourceLabels adds the specified labels to the list of labels for the reconciled resource.
func WithCustomResourceLabels(labels map[string]string) ReconcilerOption {
	return func(allOptions manifestOptions) manifestOptions {
		for key, value := range labels {
			allOptions.resourceLabels[key] = value
		}

		return allOptions
	}
}

// WithPostRenderTransform adds the specified ObjectTransforms to the list of manifest resource changes.
func WithPostRenderTransform(operations ...types.ObjectTransform) ReconcilerOption {
	return func(allOptions manifestOptions) manifestOptions {
		allOptions.objectTransforms = append(allOptions.objectTransforms, operations...)
		return allOptions
	}
}

// WithManifestResolver resolves manifest object for a given object instance.
func WithManifestResolver(resolver types.ManifestResolver) ReconcilerOption {
	return func(allOptions manifestOptions) manifestOptions {
		allOptions.manifestResolver = resolver
		return allOptions
	}
}

// WithDefaultResolver resolves manifest object using the default resolver.
// This resolver parses the `spec` of the given object into an InstallationSpec.
func WithDefaultResolver() ReconcilerOption {
	return func(allOptions manifestOptions) manifestOptions {
		allOptions.manifestResolver = DefaultManifestResolver{}
		return allOptions
	}
}

// WithResourcesReady verifies if native resources are in their respective ready states.
func WithResourcesReady(verify bool) ReconcilerOption {
	return func(allOptions manifestOptions) manifestOptions {
		allOptions.verify = verify
		return allOptions
	}
}

// WithFinalizer adds a finalizer to the reconciled resource.
func WithFinalizer(finalizer string) ReconcilerOption {
	return func(allOptions manifestOptions) manifestOptions {
		allOptions.finalizer = finalizer
		return allOptions
	}
}

<<<<<<< HEAD
// WithCacheDisabled use this option to control whether final manifest.yaml should be cached.
// Use it only for testing purpose, disable cache in production code will affect the runtime controller performance.
func WithCacheDisabled(disable bool) ReconcilerOption {
	return func(manifestOptions manifestOptions) manifestOptions {
		manifestOptions.disableCache = disable
		return manifestOptions
=======
// WithPostRun adds run hooks after installation/uninstallation or consistency checks.
func WithPostRun(runs ...types.PostRun) ReconcilerOption {
	return func(allOptions manifestOptions) manifestOptions {
		allOptions.postRuns = append(allOptions.postRuns, runs...)
		return allOptions
	}
}

func With(option ...ReconcilerOption) ReconcilerOption {
	return func(allOptions manifestOptions) manifestOptions {
		for i := range option {
			allOptions = option[i](allOptions)
		}
		return allOptions
>>>>>>> ddf69229
	}
}<|MERGE_RESOLUTION|>--- conflicted
+++ resolved
@@ -54,14 +54,15 @@
 	}
 }
 
-<<<<<<< HEAD
 // WithCacheDisabled use this option to control whether final manifest.yaml should be cached.
 // Use it only for testing purpose, disable cache in production code will affect the runtime controller performance.
 func WithCacheDisabled(disable bool) ReconcilerOption {
 	return func(manifestOptions manifestOptions) manifestOptions {
 		manifestOptions.disableCache = disable
 		return manifestOptions
-=======
+	}
+}
+
 // WithPostRun adds run hooks after installation/uninstallation or consistency checks.
 func WithPostRun(runs ...types.PostRun) ReconcilerOption {
 	return func(allOptions manifestOptions) manifestOptions {
@@ -76,6 +77,5 @@
 			allOptions = option[i](allOptions)
 		}
 		return allOptions
->>>>>>> ddf69229
 	}
 }