--- conflicted
+++ resolved
@@ -47,26 +47,6 @@
 
 // InstallInfo defines installation information
 type InstallInfo struct {
-<<<<<<< HEAD
-	OCIRef  OCIRef  `json:"ociRef,omitempty"`
-	HelmRef HelmRef `json:"helmRef,omitempty"`
-	Type    string  `json:"type"`
-	Name    string  `json:"name"`
-}
-
-// HelmRef defines installation
-type HelmRef struct {
-	Url       string `json:"url,omitempty"`
-	ChartName string `json:"chartName,omitempty"`
-	Version   string `json:"version,omitempty"`
-}
-
-// OCIRef defines OCI image configuration
-type OCIRef struct {
-	Repo   string `json:"repo"`
-	Module string `json:"module"`
-	Ref    string `json:"ref,omitempty"`
-=======
 	// Source can either be described as ImageSpec or HelmChartSpec
 	//+kubebuilder:pruning:PreserveUnknownFields
 	Source runtime.RawExtension `json:"source"`
@@ -108,7 +88,6 @@
 	// Type defines the chart as "oci-ref"
 	// +kubebuilder:validation:Enum=helm-chart;oci-ref
 	Type RefTypeMetadata `json:"type"`
->>>>>>> 8fd3e3ef
 }
 
 type RefTypeMetadata string
