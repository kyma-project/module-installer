--- conflicted
+++ resolved
@@ -42,8 +42,6 @@
           spec:
             description: ManifestSpec defines the specification of Manifest
             properties:
-<<<<<<< HEAD
-=======
               config:
                 description: OCIRef specifies OCI image configuration for Manifest
                 properties:
@@ -57,57 +55,28 @@
                 - module
                 - repo
                 type: object
->>>>>>> c73843fc
               customStates:
                 description: CustomStates specifies a list of resources with their
                   desires states for Manifest
                 items:
                   properties:
                     apiVersion:
-                      description: APIVersion defines api version of the custom resource
                       type: string
                     kind:
-                      description: Kind defines the kind of the custom resource
                       type: string
                     name:
-                      description: Name defines the name of the custom resource
                       type: string
                     namespace:
-                      description: Namespace defines the namespace of the custom resource
                       type: string
                     state:
-                      description: Namespace defines the desired state of the custom
-                        resource
                       type: string
                   type: object
                 type: array
-              defaultConfig:
-                description: DefaultConfig specifies OCI image configuration for Manifest
-                properties:
-                  name:
-                    description: Name defines the Image name
-                    type: string
-                  ref:
-                    description: Ref is either a sha value, tag or version
-                    type: string
-                  repo:
-                    description: Repo defines the Image repo
-                    type: string
-                  type:
-                    enum:
-                    - helm-chart
-                    - oci-ref
-                    type: string
-                required:
-                - type
-                type: object
               installs:
                 description: Installs specifies a list of installations for Manifest
                 items:
                   description: InstallInfo defines installation information
                   properties:
-<<<<<<< HEAD
-=======
                     helmRef:
                       description: HelmRef defines installation
                       properties:
@@ -118,65 +87,8 @@
                         version:
                           type: string
                       type: object
->>>>>>> c73843fc
                     name:
-                      description: Name specifies a unique install name for Manifest
-                      type: string
-<<<<<<< HEAD
-                    overrideSelector:
-                      description: OverrideSelector defines a label selector for external
-                        overrides
-                      properties:
-                        matchExpressions:
-                          description: matchExpressions is a list of label selector
-                            requirements. The requirements are ANDed.
-                          items:
-                            description: A label selector requirement is a selector
-                              that contains values, a key, and an operator that relates
-                              the key and values.
-                            properties:
-                              key:
-                                description: key is the label key that the selector
-                                  applies to.
-                                type: string
-                              operator:
-                                description: operator represents a key's relationship
-                                  to a set of values. Valid operators are In, NotIn,
-                                  Exists and DoesNotExist.
-                                type: string
-                              values:
-                                description: values is an array of string values.
-                                  If the operator is In or NotIn, the values array
-                                  must be non-empty. If the operator is Exists or
-                                  DoesNotExist, the values array must be empty. This
-                                  array is replaced during a strategic merge patch.
-                                items:
-                                  type: string
-                                type: array
-                            required:
-                            - key
-                            - operator
-                            type: object
-                          type: array
-                        matchLabels:
-                          additionalProperties:
-                            type: string
-                          description: matchLabels is a map of {key,value} pairs.
-                            A single {key,value} in the matchLabels map is equivalent
-                            to an element of matchExpressions, whose key field is
-                            "key", the operator is "In", and the values array contains
-                            only "value". The requirements are ANDed.
-                          type: object
-                      type: object
-                    source:
-                      description: Source can either be described as ImageSpec or
-                        HelmChartSpec
-                      type: object
-                      x-kubernetes-preserve-unknown-fields: true
-                  required:
-                  - name
-                  - source
-=======
+                      type: string
                     ociRef:
                       description: OCIRef defines OCI image configuration
                       properties:
@@ -206,7 +118,6 @@
                   required:
                   - name
                   - type
->>>>>>> c73843fc
                   type: object
                 type: array
               sync:
@@ -243,15 +154,11 @@
                       description: InstallInfo contains a list of installations for
                         Manifest
                       properties:
-                        chartName:
-                          description: ChartName defines the name for InstallItem
-                          type: string
                         clientConfig:
-                          description: ClientConfig defines the client config for
-                            InstallItem
+                          type: string
+                        name:
                           type: string
                         overrides:
-                          description: Overrides defines the overrides for InstallItem
                           type: string
                       type: object
                     lastTransitionTime:
