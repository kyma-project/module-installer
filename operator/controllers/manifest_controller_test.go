--- conflicted
+++ resolved
@@ -4,11 +4,8 @@
 	"encoding/json"
 	"io/fs"
 	"os"
-<<<<<<< HEAD
-=======
 	"os/user"
 	"path/filepath"
->>>>>>> 90bfd6c9
 	"time"
 
 	. "github.com/onsi/ginkgo/v2"
@@ -24,22 +21,6 @@
 	"github.com/kyma-project/module-manager/operator/pkg/types"
 )
 
-<<<<<<< HEAD
-const (
-	Timeout  = time.Second * 60
-	Interval = time.Millisecond * 250
-)
-
-func getManifestState(manifestName string) v1alpha1.ManifestState {
-	manifest := &v1alpha1.Manifest{}
-
-	err := k8sClient.Get(ctx, client.ObjectKey{
-		Namespace: v1.NamespaceDefault,
-		Name:      manifestName,
-	}, manifest)
-	if err != nil {
-		return "invalid"
-=======
 func createManifestAndCheckState(desiredState v1alpha1.ManifestState, specBytes []byte, installName string,
 	remote bool,
 ) *v1alpha1.Manifest {
@@ -76,14 +57,29 @@
 			"nginx-stable", false)
 		deleteManifestResource(manifestObj, nil)
 		return true
->>>>>>> 90bfd6c9
+	}
+}
+
+const (
+	Timeout  = time.Second * 60
+	Interval = time.Millisecond * 250
+)
+
+func getManifestState(manifestName string) v1alpha1.ManifestState {
+	manifest := &v1alpha1.Manifest{}
+
+	err := k8sClient.Get(ctx, client.ObjectKey{
+		Namespace: v1.NamespaceDefault,
+		Name:      manifestName,
+	}, manifest)
+	if err != nil {
+		return "invalid"
 	}
 	return manifest.Status.State
 }
 
 func getManifest(key client.ObjectKey) func() bool {
 	return func() bool {
-<<<<<<< HEAD
 		manifest := v1alpha1.Manifest{}
 		err := k8sClient.Get(ctx, key, &manifest)
 		return apiErrors.IsNotFound(err)
@@ -160,93 +156,10 @@
 			Name: layerNameRef,
 			Repo: "invalid.com",
 			Type: "oci-ref",
-=======
-		By("having transitioned the CR State to Ready with an OCI specification")
-		// spec
-		imageSpec := GetImageSpecFromMockOCIRegistry()
-		specBytes, err := json.Marshal(imageSpec)
-		Expect(err).ToNot(HaveOccurred())
-		// initial HelmClient cache entry
-		kymaNsName := client.ObjectKey{Name: secretName, Namespace: v1.NamespaceDefault}
-		Expect(reconciler.CacheManager.RenderSources.Get(kymaNsName)).Should(BeNil())
-		// resource
-		manifestObj := createManifestAndCheckState(v1alpha1.ManifestStateReady, specBytes,
-			"oci-image", false)
-		// intermediate HelmClient cache entry
-		Expect(reconciler.CacheManager.RenderSources.Get(kymaNsName)).ShouldNot(BeNil())
-		deleteHelmChartResources(imageSpec)
-		deleteManifestResource(manifestObj, nil)
-		// create another manifest with same image specification
-		manifestObj2 := createManifestAndCheckState(v1alpha1.ManifestStateReady, specBytes,
-			"oci-image", false)
-		verifyHelmResourcesDeletion(imageSpec)
-		deleteManifestResource(manifestObj2, nil)
-		// final HelmClient cache entry
-		Expect(reconciler.CacheManager.RenderSources.Get(kymaNsName)).Should(BeNil())
-		Expect(os.RemoveAll(util.GetFsChartPath(imageSpec))).Should(Succeed())
-		return true
-	}
-}
-
-func createTwoRemoteManifestsWithNoInstalls() func() bool {
-	return func() bool {
-		By("having transitioned the CR State to Ready with an OCI spec and no installs")
-		kymaNsName := client.ObjectKey{Name: secretName, Namespace: v1.NamespaceDefault}
-		// verify cluster cache empty
-		Expect(reconciler.CacheManager.ClusterInfos.Get(kymaNsName).IsEmpty()).To(BeTrue())
-		// creating cluster cache entry
-		reconciler.CacheManager.ClusterInfos.Set(kymaNsName, types.ClusterInfo{Config: cfg})
-		kymaSecret := createKymaSecret()
-		manifestObj := createManifestAndCheckState(v1alpha1.ManifestStateReady, nil,
-			"", true)
-		// check client cache entries after 1st resource creation
-		Expect(reconciler.CacheManager.ClusterInfos.Get(kymaNsName).Config).To(BeEquivalentTo(cfg))
-		Expect(reconciler.CacheManager.RenderSources.Get(kymaNsName)).Should(BeNil()) // no Installs exist
-		// create another manifest with same image specification
-		manifestObj2 := createManifestAndCheckState(v1alpha1.ManifestStateReady, nil,
-			"", true)
-		deleteManifestResource(manifestObj, nil)
-		// check client cache entries after 2nd resource creation
-		Expect(reconciler.CacheManager.ClusterInfos.Get(kymaNsName).Config).To(BeEquivalentTo(cfg))
-		Expect(reconciler.CacheManager.RenderSources.Get(kymaNsName)).Should(BeNil()) // no Installs exist
-		deleteManifestResource(manifestObj2, kymaSecret)
-		// verify client cache deleted
-		Expect(reconciler.CacheManager.ClusterInfos.Get(kymaNsName).IsEmpty()).To(BeTrue())
-		Expect(reconciler.CacheManager.RenderSources.Get(kymaNsName)).Should(BeNil()) // no Installs exist
-		return true
-	}
-}
-
-func createManifestWithInvalidOCI() func() bool {
-	return func() bool {
-		By("having transitioned the CR State to Error with invalid OCI Specification")
-		imageSpec := GetImageSpecFromMockOCIRegistry()
-		imageSpec.Repo = "invalid.com"
-
-		specBytes, err := json.Marshal(imageSpec)
-		Expect(err).ToNot(HaveOccurred())
-		manifestObj := createManifestAndCheckState(v1alpha1.ManifestStateError, specBytes,
-			"oci-image", false)
-
-		deleteManifestResource(manifestObj, nil)
-
-		Expect(os.RemoveAll(util.GetFsChartPath(imageSpec))).Should(Succeed())
-		return true
-	}
-}
-
-func createManifestWithRemoteKustomize() func() bool {
-	return func() bool {
-		By("having transitioned the CR State to Ready with remote Kustomization")
-		kustomizeSpec := types.KustomizeSpec{
-			URL:  "https://github.com/kyma-project/module-manager//operator/config/default?ref=main",
-			Type: "kustomize",
->>>>>>> 90bfd6c9
 		}
 		invalidImageSpec.Ref = GetImageSpecFromMockOCIRegistry()
 		imageSpecByte, err := json.Marshal(invalidImageSpec)
 		Expect(err).ToNot(HaveOccurred())
-<<<<<<< HEAD
 		return installManifest(manifest, imageSpecByte)
 	}
 }
@@ -257,26 +170,10 @@
 			Name: layerNameRef,
 			Repo: server.Listener.Addr().String(),
 			Type: "oci-ref",
-=======
-		manifestObj := createManifestAndCheckState(v1alpha1.ManifestStateReady, specBytes,
-			"kustomize-test", false)
-		deleteManifestResource(manifestObj, nil)
-		return true
-	}
-}
-
-func createManifestWithLocalKustomize() func() bool {
-	return func() bool {
-		By("having transitioned the CR State to Ready with local Kustomization")
-		kustomizeSpec := types.KustomizeSpec{
-			Path: kustomizeLocalPath,
-			Type: "kustomize",
->>>>>>> 90bfd6c9
 		}
 		validImageSpec.Ref = GetImageSpecFromMockOCIRegistry()
 		imageSpecByte, err := json.Marshal(validImageSpec)
 		Expect(err).ToNot(HaveOccurred())
-<<<<<<< HEAD
 		return installManifest(manifest, imageSpecByte)
 	}
 }
@@ -289,94 +186,6 @@
 			},
 			Name: "manifest-test",
 		},
-=======
-		manifestObj := createManifestAndCheckState(v1alpha1.ManifestStateReady, specBytes,
-			"kustomize-test", false)
-		deleteManifestResource(manifestObj, nil)
-		Expect(os.RemoveAll(filepath.Join(kustomizeSpec.Path, util.ManifestDir))).ShouldNot(HaveOccurred())
-		return true
-	}
-}
-
-func createManifestWithInsufficientExecutePerm() func() bool {
-	return func() bool {
-		By("having transitioned the CR State to Error with insufficient read permissions")
-		kustomizeSpec := types.KustomizeSpec{
-			Path: kustomizeLocalPath,
-			Type: "kustomize",
-		}
-		user, err := user.Current()
-		Expect(err).ToNot(HaveOccurred())
-		// TODO run prow pipeline without root privileges
-		if user.Username == "root" {
-			Skip("")
-		}
-		// should not be run as root user
-		Expect(user.Username).ToNot(Equal("root"))
-		// giving read rights only!
-		Expect(os.Chmod(kustomizeLocalPath, 0o444)).ToNot(HaveOccurred())
-		specBytes, err := json.Marshal(kustomizeSpec)
-		Expect(err).ToNot(HaveOccurred())
-		manifestObj := createManifestAndCheckState(v1alpha1.ManifestStateError, specBytes,
-			"kustomize-test", false)
-		// verify permission restriction
-		_, err = os.Stat(filepath.Join(kustomizeSpec.Path, util.ManifestDir))
-		Expect(os.IsPermission(err)).To(BeTrue())
-		// reverting permissions for deletion
-		Expect(os.Chmod(kustomizeLocalPath, fs.ModePerm)).ToNot(HaveOccurred())
-		deleteManifestResource(manifestObj, nil)
-		Expect(os.RemoveAll(filepath.Join(kustomizeSpec.Path, util.ManifestDir))).ShouldNot(HaveOccurred())
-		return true
-	}
-}
-
-func createManifestWithInsufficientWritePermissions() func() bool {
-	return func() bool {
-		By("having transitioned the CR State to Error with insufficient execute permissions")
-		kustomizeSpec := types.KustomizeSpec{
-			Path: kustomizeLocalPath,
-			Type: "kustomize",
-		}
-		user, err := user.Current()
-		Expect(err).ToNot(HaveOccurred())
-		// TODO run prow pipeline without root privileges
-		if user.Username == "root" {
-			Skip("")
-		}
-		// should not be run as root user
-		Expect(user.Username).ToNot(Equal("root"))
-		// giving execute rights only!
-		Expect(os.Chmod(kustomizeLocalPath, 0o555)).ToNot(HaveOccurred())
-		specBytes, err := json.Marshal(kustomizeSpec)
-		Expect(err).ToNot(HaveOccurred())
-		manifestObj := createManifestAndCheckState(v1alpha1.ManifestStateReady, specBytes,
-			"kustomize-test", false)
-		// manifest was not cached due to permission issues
-		_, err = os.Stat(filepath.Join(kustomizeSpec.Path, util.ManifestDir))
-		Expect(os.IsNotExist(err)).To(BeTrue())
-		// reverting rights
-		deleteManifestResource(manifestObj, nil)
-		Expect(os.Chmod(kustomizeLocalPath, fs.ModePerm)).ToNot(HaveOccurred())
-		Expect(os.RemoveAll(filepath.Join(kustomizeSpec.Path, util.ManifestDir))).ShouldNot(HaveOccurred())
-		return true
-	}
-}
-
-func createManifestWithInvalidKustomize() func() bool {
-	return func() bool {
-		By("having transitioned the CR State to Ready with invalid Kustomization")
-		kustomizeSpec := types.KustomizeSpec{
-			Path: "./invalidPath",
-			Type: "kustomize",
-		}
-		specBytes, err := json.Marshal(kustomizeSpec)
-		Expect(err).ToNot(HaveOccurred())
-		manifestObj := createManifestAndCheckState(v1alpha1.ManifestStateError, specBytes,
-			"kustomize-test", false)
-		deleteManifestResource(manifestObj, nil)
-		Expect(os.RemoveAll(filepath.Join(kustomizeSpec.Path, util.ManifestDir))).ShouldNot(HaveOccurred())
-		return true
->>>>>>> 90bfd6c9
 	}
 	return k8sClient.Create(ctx, manifest)
 }
@@ -395,54 +204,4 @@
 	return func(manifest *v1alpha1.Manifest) error {
 		return installManifest(manifest, specBytes)
 	}
-<<<<<<< HEAD
-}
-=======
-}
-
-func setHelmEnv() error {
-	os.Setenv(helmCacheHomeEnv, helmCacheHome)
-	os.Setenv(helmCacheRepoEnv, helmCacheRepo)
-	os.Setenv(helmRepoEnv, helmRepoFile)
-	return nil
-}
-
-func unsetHelmEnv() error {
-	os.Unsetenv(helmCacheHomeEnv)
-	os.Unsetenv(helmCacheRepoEnv)
-	os.Unsetenv(helmRepoEnv)
-	return nil
-}
-
-var _ = Describe("given manifest with a helm repo", Ordered, func() {
-	BeforeAll(func() {
-		Expect(setHelmEnv()).Should(Succeed())
-	})
-	BeforeEach(func() {
-		Expect(os.Chmod(kustomizeLocalPath, fs.ModePerm)).ToNot(HaveOccurred())
-	})
-
-	DescribeTable("given watcherCR reconcile loop",
-		func(testCaseFn func() bool) {
-			Expect(testCaseFn()).To(BeTrue())
-		},
-		[]TableEntry{
-			Entry("when two remote manifestCRs contain no install specification", createTwoRemoteManifestsWithNoInstalls()),
-			Entry("when manifestCR contains a valid remote Kustomize specification", createManifestWithRemoteKustomize()),
-			Entry("when manifestCR contains a valid local Kustomize specification", createManifestWithLocalKustomize()),
-			Entry("when manifestCR contains invalid Kustomize specification", createManifestWithInvalidKustomize()),
-			Entry("when manifestCR contains a valid helm repo", createManifestWithHelmRepo()),
-			Entry("when two manifestCRs contain valid OCI Image specifications", createManifestWithOCI()),
-			Entry("when manifestCR contains invalid OCI Image specification", createManifestWithInvalidOCI()),
-			Entry("when manifestCR contains a valid local Kustomize specification with "+
-				"insufficient execute permissions", createManifestWithInsufficientExecutePerm()),
-			Entry("when manifestCR contains a valid local Kustomize specification with "+
-				"insufficient write permissions", createManifestWithInsufficientWritePermissions()),
-			// TODO write tests for pre-rendered Manifests
-		})
-
-	AfterAll(func() {
-		Expect(unsetHelmEnv()).Should(Succeed())
-	})
-})
->>>>>>> 90bfd6c9
+}