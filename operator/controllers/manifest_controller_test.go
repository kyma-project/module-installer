package controllers_test

import (
	"encoding/json"
	"errors"
	"io/fs"
	"os"
	"os/user"
	"path/filepath"

	. "github.com/onsi/ginkgo/v2"
	. "github.com/onsi/gomega"
	errors2 "k8s.io/apimachinery/pkg/api/errors"

	v1 "k8s.io/apimachinery/pkg/apis/meta/v1"
	"k8s.io/apimachinery/pkg/runtime"

	"sigs.k8s.io/controller-runtime/pkg/client"

	"k8s.io/apimachinery/pkg/apis/meta/v1/unstructured"

	"github.com/kyma-project/module-manager/operator/api/v1alpha1"
	"github.com/kyma-project/module-manager/operator/pkg/labels"
	"github.com/kyma-project/module-manager/operator/pkg/types"
	"github.com/kyma-project/module-manager/operator/pkg/util"
<<<<<<< HEAD
	"k8s.io/apimachinery/pkg/apis/meta/v1/unstructured"
=======
>>>>>>> 6b93385b
)

var ErrManifestStateMisMatch = errors.New("ManifestState mismatch")

func getManifestState(manifestName string) v1alpha1.ManifestState {
	manifest := &v1alpha1.Manifest{}

	err := k8sClient.Get(ctx, client.ObjectKey{
		Namespace: v1.NamespaceDefault,
		Name:      manifestName,
	}, manifest)
	if err != nil {
		return "invalid"
	}
	return manifest.Status.State
}

func setHelmEnv() {
	os.Setenv(helmCacheHomeEnv, helmCacheHome)
	os.Setenv(helmCacheRepoEnv, helmCacheRepo)
	os.Setenv(helmRepoEnv, helmRepoFile)
}

var _ = Describe("Given manifest with kustomize specs", Ordered, func() {
	remoteKustomizeSpec := types.KustomizeSpec{
		URL:  "https://github.com/kyma-project/lifecycle-manager//config/default?ref=main",
		Type: "kustomize",
	}
	remoteKustomizeSpecBytes, err := json.Marshal(remoteKustomizeSpec)
	Expect(err).ToNot(HaveOccurred())

	localKustomizeSpec := types.KustomizeSpec{
		Path: kustomizeLocalPath,
		Type: "kustomize",
	}
	localKustomizeSpecBytes, err := json.Marshal(localKustomizeSpec)
	Expect(err).ToNot(HaveOccurred())

	invalidKustomizeSpec := types.KustomizeSpec{
		Path: "./invalidPath",
		Type: "kustomize",
	}
	invalidKustomizeSpecBytes, err := json.Marshal(invalidKustomizeSpec)
	Expect(err).ToNot(HaveOccurred())

	BeforeEach(func() {
		// reset file mode permission to 777
		Expect(os.Chmod(kustomizeLocalPath, fs.ModePerm)).To(Succeed())
	})
	AfterEach(func() {
		Expect(os.Chmod(kustomizeLocalPath, fs.ModePerm)).To(Succeed())
		Expect(os.RemoveAll(filepath.Join(kustomizeLocalPath, util.ManifestDir))).To(Succeed())
	})
	DescribeTable("Testing Kustomize test entries",
		func(givenCondition func(manifest *v1alpha1.Manifest) error,
			expectedManifestState func(manifestName string) error, expectedFileState func() bool,
		) {
			manifest := NewTestManifest("kust")
			Eventually(givenCondition, standardTimeout, standardInterval).
				WithArguments(manifest).Should(Succeed())
			Eventually(expectedManifestState, standardTimeout, standardInterval).
				WithArguments(manifest.GetName()).Should(Succeed())
			Eventually(expectedFileState, standardTimeout, standardInterval).Should(BeTrue())
			Eventually(deleteManifestAndVerify(manifest), standardTimeout, standardInterval).Should(Succeed())
		},
		Entry("When Manifest CR contains a valid remote Kustomize specification, expect state in ready",
			addInstallSpec(remoteKustomizeSpecBytes, false),
			expectManifestStateIn(v1alpha1.ManifestStateReady), skipExpect()),
		Entry("When Manifest CR contains a valid local Kustomize specification, expect state in ready",
			addInstallSpec(localKustomizeSpecBytes, false),
			expectManifestStateIn(v1alpha1.ManifestStateReady), skipExpect()),
		Entry("When Manifest CR contains an invalid local Kustomize specification, expect state in error",
			addInstallSpec(invalidKustomizeSpecBytes, false),
			expectManifestStateIn(v1alpha1.ManifestStateError), skipExpect()),
		Entry("When local Kustomize with read rights only, expect state in error and file permission denied",
			addInstallSpecWithFilePermission(localKustomizeSpecBytes, false, 0o444),
			expectManifestStateIn(v1alpha1.ManifestStateError), expectFilePermissionDeniedError()),
		Entry("When local Kustomize with execute rights only, expect state in ready and file not exit",
			addInstallSpecWithFilePermission(localKustomizeSpecBytes, false, 0o555),
			expectManifestStateIn(v1alpha1.ManifestStateReady), expectFileNotExistError()),
	)
})

var _ = Describe("Given manifest with OCI specs", Ordered, func() {
	mainOciTempDir := "main-dir"
	installName := filepath.Join(mainOciTempDir, "installs")
	crdName := filepath.Join(mainOciTempDir, "crds")
	BeforeAll(func() {
		PushToRemoteOCIRegistry(installName, layerInstalls)
		PushToRemoteOCIRegistry(crdName, layerCRDs)
	})
	BeforeEach(func() {
<<<<<<< HEAD
		fschartPath := util.GetFsChartPath(
			createImageSpec(installName, server.Listener.Addr().String(), layerInstalls))
		manifestPath := util.GetFsManifestChartPath(fschartPath)
		_ = os.Remove(manifestPath)
	})
	DescribeTable("Test ModuleStatus",
=======
		Expect(os.RemoveAll(filepath.Join(os.TempDir(), mainOciTempDir))).To(Succeed())
	})
	DescribeTable("Test OCI specs",
>>>>>>> 6b93385b
		func(givenCondition func(manifest *v1alpha1.Manifest) error, expectManifestState func(manifestName string) error,
			expectedHelmClientCache func(cacheKey string) bool,
		) {
			manifest := NewTestManifest("oci")
			Eventually(givenCondition, standardTimeout, standardInterval).
				WithArguments(manifest).Should(Succeed())
			Eventually(expectManifestState, standardTimeout, standardInterval).
				WithArguments(manifest.GetName()).Should(Succeed())
			Eventually(expectedHelmClientCache, standardTimeout, standardInterval).
				WithArguments(manifest.GetLabels()[labels.ComponentOwner]).Should(BeTrue())
			Eventually(deleteManifestAndVerify(manifest), standardTimeout, standardInterval).Should(Succeed())
		},
		Entry("When Manifest CR contains a valid install OCI image specification, "+
			"expect state in ready and helmClient cache exist",
			withValidInstallImageSpec(installName, false),
<<<<<<< HEAD
			expectManifestStateIn(v1alpha1.ManifestStateReady), expectHelmClientCacheExist(true),
		),
		Entry("When manifestCR contains a valid install OCI image specification and enabled remote, "+
			"expect state in ready and helmClient cache exist",
			withValidInstallImageSpec(installName, true),
			expectManifestStateIn(v1alpha1.ManifestStateReady), expectHelmClientCacheExist(true),
		),
		Entry("When manifestCR contains valid install and CRD image specification, "+
			"expect state in ready and helmClient cache exist",
			withValidInstallAndCRDsImageSpec(installName, crdName, true),
			expectManifestStateIn(v1alpha1.ManifestStateReady), expectHelmClientCacheExist(true),
		),
		Entry("When manifestCR contains an invalid install OCI image specification, "+
=======
			expectManifestStateIn(v1alpha1.ManifestStateReady), expectHelmClientCacheExist(true)),
		Entry("When Manifest CR contains a valid install OCI image specification and enabled remote, "+
			"expect state in ready and helmClient cache exist",
			withValidInstallImageSpec(installName, true),
			expectManifestStateIn(v1alpha1.ManifestStateReady), expectHelmClientCacheExist(true)),
		Entry("When Manifest CR contains valid install and CRD image specification, "+
			"expect state in ready and helmClient cache exist",
			withValidInstallAndCRDsImageSpec(installName, crdName, true),
			expectManifestStateIn(v1alpha1.ManifestStateReady), expectHelmClientCacheExist(true)),
		Entry("When Manifest CR contains an invalid install OCI image specification, "+
>>>>>>> 6b93385b
			"expect state in error and no helmClient cache exit",
			withInvalidInstallImageSpec(false),
			expectManifestStateIn(v1alpha1.ManifestStateError), expectHelmClientCacheExist(false),
		),
	)
})

var _ = Describe("Given Manifest CR with Helm specs", func() {
	setHelmEnv()
	validHelmChartSpec := types.HelmChartSpec{
		ChartName: "nginx-ingress",
		URL:       "https://helm.nginx.com/stable",
		Type:      "helm-chart",
	}
	validHelmChartSpecBytes, err := json.Marshal(validHelmChartSpec)
	Expect(err).ToNot(HaveOccurred())

	DescribeTable("Test Helm specs",
		func(givenCondition func(manifest *v1alpha1.Manifest) error, expectedBehavior func(manifestName string) error) {
			manifest := NewTestManifest("helm")
			Eventually(givenCondition, standardTimeout, standardInterval).WithArguments(manifest).Should(Succeed())
			Eventually(expectedBehavior, standardTimeout, standardInterval).WithArguments(manifest.GetName()).Should(Succeed())
			Eventually(deleteManifestAndVerify(manifest), standardTimeout, standardInterval).Should(Succeed())
		},
		Entry("When manifestCR contains a valid helm repo, expect state in ready",
			addInstallSpec(validHelmChartSpecBytes, false), expectManifestStateIn(v1alpha1.ManifestStateReady)),
	)
})

var _ = Describe("Test multiple Manifest CRs with same parent and OCI spec", Ordered, func() {
	mainOciTempDir := "multiple"
	installName := filepath.Join(mainOciTempDir, "crs")
	BeforeAll(func() {
		PushToRemoteOCIRegistry(installName, layerInstalls)
	})
	BeforeEach(func() {
		Expect(os.RemoveAll(filepath.Join(os.TempDir(), mainOciTempDir))).To(Succeed())
	})
	It("should result in Manifest becoming Ready", func() {
		manifestWithInstall := NewTestManifest("multi-oci1")
		Eventually(withValidInstallImageSpec(installName, false), standardTimeout, standardInterval).
			WithArguments(manifestWithInstall).Should(Succeed())
		validImageSpec := createImageSpec(installName, server.Listener.Addr().String(), layerInstalls)
		Eventually(expectHelmClientCacheExist(true), standardTimeout, standardInterval).
			WithArguments(manifestWithInstall.GetLabels()[labels.ComponentOwner]).Should(BeTrue())
		// this will ensure only manifest.yaml remains
		deleteHelmChartResources(validImageSpec)
		manifest2WithInstall := NewTestManifest("multi-oci2")
		// copy owner label over to the new manifest resource
		manifest2WithInstall.Labels[labels.ComponentOwner] = manifestWithInstall.Labels[labels.ComponentOwner]
		Eventually(withValidInstallImageSpec(installName, false), standardTimeout, standardInterval).
			WithArguments(manifest2WithInstall).Should(Succeed())
		// verify no new Helm resources were created
		verifyHelmResourcesDeletion(validImageSpec)
		// fresh Manifest with empty installs
		manifest3WithoutInstall := NewTestManifest("multi-oci3")
		Eventually(withEmptyInstallImageSpec(), standardTimeout, standardInterval).
			WithArguments(manifest3WithoutInstall).Should(Succeed())
		// no cache entry created for empty installs
		Eventually(expectHelmClientCacheExist(false), standardTimeout, standardInterval).
			WithArguments(manifest3WithoutInstall.GetLabels()[labels.ComponentOwner]).Should(BeTrue())
		Eventually(deleteManifestAndVerify(manifestWithInstall), standardTimeout, standardInterval).Should(Succeed())
		Eventually(deleteManifestAndVerify(manifest2WithInstall), standardTimeout, standardInterval).Should(Succeed())
		Eventually(deleteManifestAndVerify(manifest3WithoutInstall), standardTimeout, standardInterval).Should(Succeed())
	})
})

func skipExpect() func() bool {
	return func() bool {
		return true
	}
}

func withInvalidInstallImageSpec(remote bool) func(manifest *v1alpha1.Manifest) error {
	return func(manifest *v1alpha1.Manifest) error {
		invalidImageSpec := createImageSpec("invalid-image-spec", "domain.invalid", layerInstalls)
		imageSpecByte, err := json.Marshal(invalidImageSpec)
		Expect(err).ToNot(HaveOccurred())
		return installManifest(manifest, imageSpecByte, types.ImageSpec{}, remote)
	}
}

func withValidInstallImageSpec(name string, remote bool) func(manifest *v1alpha1.Manifest) error {
	return func(manifest *v1alpha1.Manifest) error {
		validImageSpec := createImageSpec(name, server.Listener.Addr().String(), layerInstalls)
		imageSpecByte, err := json.Marshal(validImageSpec)
		Expect(err).ToNot(HaveOccurred())
		return installManifest(manifest, imageSpecByte, types.ImageSpec{}, remote)
	}
}

func withEmptyInstallImageSpec() func(manifest *v1alpha1.Manifest) error {
	return func(manifest *v1alpha1.Manifest) error {
		return installManifest(manifest, nil, types.ImageSpec{}, false)
	}
}

func withValidInstallAndCRDsImageSpec(installName,
	crdName string, remote bool,
) func(manifest *v1alpha1.Manifest) error {
	return func(manifest *v1alpha1.Manifest) error {
		validInstallImageSpec := createImageSpec(installName, server.Listener.Addr().String(), layerInstalls)
		installSpecByte, err := json.Marshal(validInstallImageSpec)
		Expect(err).ToNot(HaveOccurred())

		validCRDsImageSpec := createImageSpec(crdName, server.Listener.Addr().String(), layerCRDs)
		return installManifest(manifest, installSpecByte, validCRDsImageSpec, remote)
	}
}

func installManifest(manifest *v1alpha1.Manifest, installSpecByte []byte, crdSpec types.ImageSpec, remote bool) error {
	if installSpecByte != nil {
		manifest.Spec.Installs = []v1alpha1.InstallInfo{
			{
				Source: runtime.RawExtension{
					Raw: installSpecByte,
				},
				Name: "manifest-test",
			},
		}
	} else {
		manifest.Spec.Installs = make([]v1alpha1.InstallInfo, 0)
	}
	manifest.Spec.CRDs = crdSpec
	if remote {
		manifest.Spec.Remote = true
		manifest.Spec.Resource = unstructured.Unstructured{
			Object: map[string]interface{}{
				"apiVersion": "operator.kyma-project.io/v1alpha1",
				"kind":       "SampleCRD",
				"metadata": map[string]interface{}{
					"name":      "sample-crd-from-manifest",
					"namespace": v1.NamespaceDefault,
				},
				"namespace": "default",
			},
		}
	}
	return k8sClient.Create(ctx, manifest)
}

func expectManifestStateIn(state v1alpha1.ManifestState) func(manifestName string) error {
	return func(manifestName string) error {
		manifestState := getManifestState(manifestName)
		if state != manifestState {
			return ErrManifestStateMisMatch
		}
		return nil
	}
}

func expectHelmClientCacheExist(expectExist bool) func(componentOwner string) bool {
	return func(componentOwner string) bool {
		key := client.ObjectKey{Name: componentOwner, Namespace: v1.NamespaceDefault}
		renderSrc := reconciler.CacheManager.GetRendererCache().GetProcessor(key)
		if expectExist {
			return renderSrc != nil
		}
		return renderSrc == nil
	}
}

func deleteManifestAndVerify(manifest *v1alpha1.Manifest) func() error {
	return func() error {
		// reverting permissions for deletion - in case it was changed during tests
		if err := os.Chmod(kustomizeLocalPath, fs.ModePerm); err != nil {
			return err
		}
		if err := k8sClient.Delete(ctx, manifest); err != nil && !errors2.IsNotFound(err) {
			return err
		}
		newManifest := v1alpha1.Manifest{}
		err := k8sClient.Get(ctx, client.ObjectKeyFromObject(manifest), &newManifest)
		if errors2.IsNotFound(err) {
			return nil
		}
		return err
	}
}

func addInstallSpec(specBytes []byte, remote bool) func(manifest *v1alpha1.Manifest) error {
	return func(manifest *v1alpha1.Manifest) error {
		return installManifest(manifest, specBytes, types.ImageSpec{}, remote)
	}
}

func addInstallSpecWithFilePermission(specBytes []byte,
	remote bool, fileMode os.FileMode,
) func(manifest *v1alpha1.Manifest) error {
	return func(manifest *v1alpha1.Manifest) error {
		user, err := user.Current()
		Expect(err).ToNot(HaveOccurred())
		if user.Username == "root" {
			Skip("This test is not suitable for user with root privileges")
		}
		// should not be run as root user
		Expect(user.Username).ToNot(Equal("root"))
		Expect(os.Chmod(kustomizeLocalPath, fileMode)).ToNot(HaveOccurred())
		return installManifest(manifest, specBytes, types.ImageSpec{}, remote)
	}
}

func expectFilePermissionDeniedError() func() bool {
	return func() bool {
		_, err := os.Stat(filepath.Join(kustomizeLocalPath, util.ManifestDir))
		return os.IsPermission(err)
	}
}

func expectFileNotExistError() func() bool {
	return func() bool {
		_, err := os.Stat(filepath.Join(kustomizeLocalPath, util.ManifestDir))
		return os.IsNotExist(err)
	}
}<|MERGE_RESOLUTION|>--- conflicted
+++ resolved
@@ -23,10 +23,6 @@
 	"github.com/kyma-project/module-manager/operator/pkg/labels"
 	"github.com/kyma-project/module-manager/operator/pkg/types"
 	"github.com/kyma-project/module-manager/operator/pkg/util"
-<<<<<<< HEAD
-	"k8s.io/apimachinery/pkg/apis/meta/v1/unstructured"
-=======
->>>>>>> 6b93385b
 )
 
 var ErrManifestStateMisMatch = errors.New("ManifestState mismatch")
@@ -119,18 +115,9 @@
 		PushToRemoteOCIRegistry(crdName, layerCRDs)
 	})
 	BeforeEach(func() {
-<<<<<<< HEAD
-		fschartPath := util.GetFsChartPath(
-			createImageSpec(installName, server.Listener.Addr().String(), layerInstalls))
-		manifestPath := util.GetFsManifestChartPath(fschartPath)
-		_ = os.Remove(manifestPath)
-	})
-	DescribeTable("Test ModuleStatus",
-=======
 		Expect(os.RemoveAll(filepath.Join(os.TempDir(), mainOciTempDir))).To(Succeed())
 	})
 	DescribeTable("Test OCI specs",
->>>>>>> 6b93385b
 		func(givenCondition func(manifest *v1alpha1.Manifest) error, expectManifestState func(manifestName string) error,
 			expectedHelmClientCache func(cacheKey string) bool,
 		) {
@@ -146,21 +133,6 @@
 		Entry("When Manifest CR contains a valid install OCI image specification, "+
 			"expect state in ready and helmClient cache exist",
 			withValidInstallImageSpec(installName, false),
-<<<<<<< HEAD
-			expectManifestStateIn(v1alpha1.ManifestStateReady), expectHelmClientCacheExist(true),
-		),
-		Entry("When manifestCR contains a valid install OCI image specification and enabled remote, "+
-			"expect state in ready and helmClient cache exist",
-			withValidInstallImageSpec(installName, true),
-			expectManifestStateIn(v1alpha1.ManifestStateReady), expectHelmClientCacheExist(true),
-		),
-		Entry("When manifestCR contains valid install and CRD image specification, "+
-			"expect state in ready and helmClient cache exist",
-			withValidInstallAndCRDsImageSpec(installName, crdName, true),
-			expectManifestStateIn(v1alpha1.ManifestStateReady), expectHelmClientCacheExist(true),
-		),
-		Entry("When manifestCR contains an invalid install OCI image specification, "+
-=======
 			expectManifestStateIn(v1alpha1.ManifestStateReady), expectHelmClientCacheExist(true)),
 		Entry("When Manifest CR contains a valid install OCI image specification and enabled remote, "+
 			"expect state in ready and helmClient cache exist",
@@ -171,7 +143,6 @@
 			withValidInstallAndCRDsImageSpec(installName, crdName, true),
 			expectManifestStateIn(v1alpha1.ManifestStateReady), expectHelmClientCacheExist(true)),
 		Entry("When Manifest CR contains an invalid install OCI image specification, "+
->>>>>>> 6b93385b
 			"expect state in error and no helmClient cache exit",
 			withInvalidInstallImageSpec(false),
 			expectManifestStateIn(v1alpha1.ManifestStateError), expectHelmClientCacheExist(false),
