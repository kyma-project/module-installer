package controllers_test

import (
	"encoding/json"
	"os"
	"time"

	. "github.com/onsi/ginkgo/v2"
	. "github.com/onsi/gomega"
	"k8s.io/apimachinery/pkg/api/errors"
	v1 "k8s.io/apimachinery/pkg/apis/meta/v1"
	"k8s.io/apimachinery/pkg/runtime"
	"sigs.k8s.io/controller-runtime/pkg/client"

	"github.com/kyma-project/module-manager/operator/api/v1alpha1"
	"github.com/kyma-project/module-manager/operator/pkg/types"
	"github.com/kyma-project/module-manager/operator/pkg/util"
)

func createManifestWithHelmRepo() func() bool {
	return func() bool {
		By("having transitioned the CR State to Ready with a Helm Chart")
		helmChartSpec := types.HelmChartSpec{
			ChartName: "nginx-ingress",
			URL:       "https://helm.nginx.com/stable",
			Type:      "helm-chart",
		}
		specBytes, err := json.Marshal(helmChartSpec)
		Expect(err).ToNot(HaveOccurred())
		manifestObj := createManifestObj("manifest-sample", v1alpha1.ManifestSpec{
			Installs: []v1alpha1.InstallInfo{
				{
					Source: runtime.RawExtension{
						Raw: specBytes,
					},
					Name: "nginx-stable",
				},
			},
		})
		Expect(k8sClient.Create(ctx, manifestObj)).Should(Succeed())
		Eventually(getManifestState(client.ObjectKeyFromObject(manifestObj)), 5*time.Minute, 250*time.Millisecond).
			Should(BeEquivalentTo(v1alpha1.ManifestStateReady))

<<<<<<< HEAD
		deleteManifestResource(manifestObj)
=======
		deleteManifestResource(manifestObj, nil)
>>>>>>> 7cb3b8f6

		return true
	}
}

func createManifestWithOCI() func() bool {
	return func() bool {
		By("having transitioned the CR State to Ready with an OCI specification")
		imageSpec := GetImageSpecFromMockOCIRegistry()

		specBytes, err := json.Marshal(imageSpec)
		Expect(err).ToNot(HaveOccurred())

		// initial HelmClient cache entry
		kymaNsName := client.ObjectKey{Name: secretName, Namespace: v1.NamespaceDefault}
		Expect(reconciler.CacheManager.HelmClients.Get(kymaNsName)).Should(BeNil())

		manifestObj := createManifestObj("manifest-sample", v1alpha1.ManifestSpec{
			Installs: []v1alpha1.InstallInfo{
				{
					Source: runtime.RawExtension{
						Raw: specBytes,
					},
					Name: "oci-image",
				},
			},
		})
		Expect(k8sClient.Create(ctx, manifestObj)).Should(Succeed())
		Eventually(getManifestState(client.ObjectKeyFromObject(manifestObj)), 5*time.Minute, 250*time.Millisecond).
			Should(BeEquivalentTo(v1alpha1.ManifestStateReady))

		// intermediate HelmClient cache entry
		Expect(reconciler.CacheManager.HelmClients.Get(kymaNsName)).ShouldNot(BeNil())
		deleteHelmChartResources(imageSpec)
		deleteManifestResource(manifestObj, nil)

		// create another manifest with same image specification
		manifestObj2 := createManifestObj("manifest-sample-2", v1alpha1.ManifestSpec{
			Installs: []v1alpha1.InstallInfo{
				{
					Source: runtime.RawExtension{
						Raw: specBytes,
					},
					Name: "oci-image",
				},
			},
		})

		Expect(k8sClient.Create(ctx, manifestObj2)).Should(Succeed())
		Eventually(getManifestState(client.ObjectKeyFromObject(manifestObj2)), 5*time.Minute, 250*time.Millisecond).
			Should(BeEquivalentTo(v1alpha1.ManifestStateReady))

		verifyHelmResourcesDeletion(imageSpec)

		deleteManifestResource(manifestObj2, nil)

		// final HelmClient cache entry
		Expect(reconciler.CacheManager.HelmClients.Get(kymaNsName)).Should(BeNil())

		Expect(os.RemoveAll(util.GetFsChartPath(imageSpec))).Should(Succeed())
		return true
	}
}

func createTwoRemoteManifestsWithNoInstalls() func() bool {
	return func() bool {
		By("having transitioned the CR State to Ready with an OCI specification")
		imageSpec := GetImageSpecFromMockOCIRegistry()
		kymaNsName := client.ObjectKey{Name: secretName, Namespace: v1.NamespaceDefault}

		// verify cluster cache empty
		Expect(reconciler.CacheManager.ClusterInfos.Get(kymaNsName).IsEmpty()).To(BeTrue())

		// creating cluster cache entry
		reconciler.CacheManager.ClusterInfos.Set(kymaNsName, types.ClusterInfo{Config: cfg})

		kymaSecret := createKymaSecret()
		manifestObj := createManifestObj("manifest-sample", v1alpha1.ManifestSpec{
			Remote:   true,
			Installs: []v1alpha1.InstallInfo{},
		})
		Expect(k8sClient.Create(ctx, manifestObj)).Should(Succeed())
		Eventually(getManifestState(client.ObjectKeyFromObject(manifestObj)), 5*time.Minute, 250*time.Millisecond).
			Should(BeEquivalentTo(v1alpha1.ManifestStateReady))

		// check client cache entries after 1st resource creation
		Expect(reconciler.CacheManager.ClusterInfos.Get(kymaNsName).Config).To(BeEquivalentTo(cfg))
		Expect(reconciler.CacheManager.HelmClients.Get(kymaNsName)).Should(BeNil()) // no Installs exist

		// create another manifest with same image specification
		manifestObj2 := createManifestObj("manifest-sample-2", v1alpha1.ManifestSpec{
			Remote:   true,
			Installs: []v1alpha1.InstallInfo{},
		})

		Expect(k8sClient.Create(ctx, manifestObj2)).Should(Succeed())
		Eventually(getManifestState(client.ObjectKeyFromObject(manifestObj2)), 5*time.Minute, 250*time.Millisecond).
			Should(BeEquivalentTo(v1alpha1.ManifestStateReady))

		verifyHelmResourcesDeletion(imageSpec)
		deleteManifestResource(manifestObj, nil)

		// check client cache entries after 2nd resource creation
		Expect(reconciler.CacheManager.ClusterInfos.Get(kymaNsName).Config).To(BeEquivalentTo(cfg))
		Expect(reconciler.CacheManager.HelmClients.Get(kymaNsName)).Should(BeNil()) // no Installs exist

		deleteManifestResource(manifestObj2, kymaSecret)

		// verify client cache deleted
		Expect(reconciler.CacheManager.ClusterInfos.Get(kymaNsName).IsEmpty()).To(BeTrue())
		Expect(reconciler.CacheManager.HelmClients.Get(kymaNsName)).Should(BeNil()) // no Installs exist
		return true
	}
}

func createManifestWithInvalidOCI() func() bool {
	return func() bool {
		By("having transitioned the CR State to Error with invalid OCI Specification")
		imageSpec := GetImageSpecFromMockOCIRegistry()
		imageSpec.Repo = "invalid.com"

		specBytes, err := json.Marshal(imageSpec)
		Expect(err).ToNot(HaveOccurred())
		manifestObj := createManifestObj("manifest-sample", v1alpha1.ManifestSpec{
			Installs: []v1alpha1.InstallInfo{
				{
					Source: runtime.RawExtension{
						Raw: specBytes,
					},
					Name: "oci-image",
				},
			},
		})
		Expect(k8sClient.Create(ctx, manifestObj)).Should(Succeed())
		Eventually(getManifestState(client.ObjectKeyFromObject(manifestObj)), 5*time.Minute, 250*time.Millisecond).
			Should(BeEquivalentTo(v1alpha1.ManifestStateError))

		deleteManifestResource(manifestObj, nil)

		Expect(os.RemoveAll(util.GetFsChartPath(imageSpec))).Should(Succeed())
		return true
	}
}

func createManifestWithKustomize() func() bool {
	return func() bool {
		kustomizeSpec := types.KustomizeSpec{
			Path: "https://github.com/kyma-project/module-manager//operator/config/default?ref=main",
			Type: "kustomize",
		}
		specBytes, err := json.Marshal(kustomizeSpec)
		Expect(err).ToNot(HaveOccurred())

		manifestObj := createManifestObj("manifest-sample", v1alpha1.ManifestSpec{
			Installs: []v1alpha1.InstallInfo{
				{
					Source: runtime.RawExtension{
						Raw: specBytes,
					},
					Name: "kustomize-test",
				},
			},
		})
		Expect(k8sClient.Create(ctx, manifestObj)).Should(Succeed())
		Eventually(getManifestState(client.ObjectKeyFromObject(manifestObj)), 5*time.Minute, 250*time.Millisecond).
			Should(BeEquivalentTo(v1alpha1.ManifestStateError))

		deleteManifestResource(manifestObj)

		return true
	}
}

func getManifestState(key client.ObjectKey) func() v1alpha1.ManifestState {
	return func() v1alpha1.ManifestState {
		manifest := v1alpha1.Manifest{}
		err := k8sClient.Get(ctx, key, &manifest)
		if err != nil {
			return ""
		}
		return manifest.Status.State
	}
}

func getManifest(key client.ObjectKey) func() bool {
	return func() bool {
		manifest := v1alpha1.Manifest{}
		err := k8sClient.Get(ctx, key, &manifest)
		return errors.IsNotFound(err)
	}
}

func setHelmEnv() error {
	os.Setenv(helmCacheHomeEnv, helmCacheHome)
	os.Setenv(helmCacheRepoEnv, helmCacheRepo)
	os.Setenv(helmRepoEnv, helmRepoFile)
	return nil
}

func unsetHelmEnv() error {
	os.Unsetenv(helmCacheHomeEnv)
	os.Unsetenv(helmCacheRepoEnv)
	os.Unsetenv(helmRepoEnv)
	return nil
}

var _ = Describe("given manifest with a helm repo", Ordered, func() {
	BeforeAll(func() {
		Expect(setHelmEnv()).Should(Succeed())
	})

	DescribeTable("given watcherCR reconcile loop",
		func(testCaseFn func() bool) {
			Expect(testCaseFn()).To(BeTrue())
		},
		[]TableEntry{
<<<<<<< HEAD
			//Entry("when manifestCR contains a valid helm repo", createManifestWithHelmRepo()),
			//Entry("when manifestCR contains valid OCI Image specification", createManifestWithOCI()),
			//Entry("when manifestCR contains invalid OCI Image specification", createManifestWithInvalidOCI()),
			Entry("when manifestCR contains a valid Kustomize specification", createManifestWithKustomize()),
=======
			Entry("when manifestCR contains a valid helm repo", createManifestWithHelmRepo()),
			Entry("when two manifestCRs contain valid OCI Image specification", createManifestWithOCI()),
			Entry("when manifestCR contains invalid OCI Image specification", createManifestWithInvalidOCI()),
			Entry("when two remote manifestCRs contain no install specification", createTwoRemoteManifestsWithNoInstalls()),
>>>>>>> 7cb3b8f6
		})

	AfterAll(func() {
		Expect(unsetHelmEnv()).Should(Succeed())
	})
})<|MERGE_RESOLUTION|>--- conflicted
+++ resolved
@@ -41,11 +41,7 @@
 		Eventually(getManifestState(client.ObjectKeyFromObject(manifestObj)), 5*time.Minute, 250*time.Millisecond).
 			Should(BeEquivalentTo(v1alpha1.ManifestStateReady))
 
-<<<<<<< HEAD
-		deleteManifestResource(manifestObj)
-=======
-		deleteManifestResource(manifestObj, nil)
->>>>>>> 7cb3b8f6
+		deleteManifestResource(manifestObj, nil)
 
 		return true
 	}
@@ -262,17 +258,11 @@
 			Expect(testCaseFn()).To(BeTrue())
 		},
 		[]TableEntry{
-<<<<<<< HEAD
-			//Entry("when manifestCR contains a valid helm repo", createManifestWithHelmRepo()),
-			//Entry("when manifestCR contains valid OCI Image specification", createManifestWithOCI()),
-			//Entry("when manifestCR contains invalid OCI Image specification", createManifestWithInvalidOCI()),
 			Entry("when manifestCR contains a valid Kustomize specification", createManifestWithKustomize()),
-=======
 			Entry("when manifestCR contains a valid helm repo", createManifestWithHelmRepo()),
 			Entry("when two manifestCRs contain valid OCI Image specification", createManifestWithOCI()),
 			Entry("when manifestCR contains invalid OCI Image specification", createManifestWithInvalidOCI()),
 			Entry("when two remote manifestCRs contain no install specification", createTwoRemoteManifestsWithNoInstalls()),
->>>>>>> 7cb3b8f6
 		})
 
 	AfterAll(func() {
