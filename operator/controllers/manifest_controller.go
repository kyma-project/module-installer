/*
Copyright 2022.

Licensed under the Apache License, Version 2.0 (the "License");
you may not use this file except in compliance with the License.
You may obtain a copy of the License at

    http://www.apache.org/licenses/LICENSE-2.0

Unless required by applicable law or agreed to in writing, software
distributed under the License is distributed on an "AS IS" BASIS,
WITHOUT WARRANTIES OR CONDITIONS OF ANY KIND, either express or implied.
See the License for the specific language governing permissions and
limitations under the License.
*/

package controllers

import (
	"context"
	"fmt"
	"time"

	"github.com/go-logr/logr"
	"github.com/khlifi411/kyma-listener/listener"
	"github.com/kyma-project/manifest-operator/api/api/v1alpha1"
	"github.com/kyma-project/manifest-operator/operator/pkg/custom"
	"github.com/kyma-project/manifest-operator/operator/pkg/labels"
	"github.com/kyma-project/manifest-operator/operator/pkg/manifest"
	"golang.org/x/time/rate"
	"helm.sh/helm/v3/pkg/cli"
	v1 "k8s.io/api/core/v1"
	"k8s.io/apimachinery/pkg/runtime"
	_ "k8s.io/client-go/plugin/pkg/client/auth"
	"k8s.io/client-go/rest"
	"k8s.io/client-go/restmapper"
	"k8s.io/client-go/util/workqueue"
	ctrl "sigs.k8s.io/controller-runtime"
	"sigs.k8s.io/controller-runtime/pkg/client"
	"sigs.k8s.io/controller-runtime/pkg/controller"
	"sigs.k8s.io/controller-runtime/pkg/controller/controllerutil"
	"sigs.k8s.io/controller-runtime/pkg/handler"
	"sigs.k8s.io/controller-runtime/pkg/log"
	"sigs.k8s.io/controller-runtime/pkg/ratelimiter"
<<<<<<< HEAD
=======
	"sigs.k8s.io/controller-runtime/pkg/source"
	"time"
>>>>>>> cc3d8c28
)

type RequeueIntervals struct {
	Success time.Duration
	Failure time.Duration
	Waiting time.Duration
}

type ManifestDeploy struct {
	Info           manifest.DeployInfo
	Mode           manifest.Mode
	RequestErrChan manifest.RequestErrChan
}

// ManifestReconciler reconciles a Manifest object
type ManifestReconciler struct {
	client.Client
	Scheme                  *runtime.Scheme
	RestConfig              *rest.Config
	RestMapper              *restmapper.DeferredDiscoveryRESTMapper
	DeployChan              chan ManifestDeploy
	Workers                 *ManifestWorkerPool
	RequeueIntervals        RequeueIntervals
	MaxConcurrentReconciles int
	VerifyInstallation      bool
}

//+kubebuilder:rbac:groups=component.kyma-project.io,resources=manifests,verbs=get;list;watch;create;update;patch;delete
//+kubebuilder:rbac:groups=component.kyma-project.io,resources=manifests/status,verbs=get;update;patch
//+kubebuilder:rbac:groups=component.kyma-project.io,resources=manifests/finalizers,verbs=update
//+kubebuilder:rbac:groups="",resources=events,verbs=create;patch;get;list;watch
//+kubebuilder:rbac:groups="",resources=secrets,verbs=get;list;watch

// Reconcile is part of the main kubernetes reconciliation loop which aims to
// move the current state of the cluster closer to the desired state.
func (r *ManifestReconciler) Reconcile(ctx context.Context, req ctrl.Request) (ctrl.Result, error) {
	logger := log.FromContext(ctx).WithName(req.NamespacedName.String())
	logger.Info("Reconciliation loop starting for", "resource", req.NamespacedName.String())

	// get manifest object
	manifestObj := v1alpha1.Manifest{}
	if err := r.Get(ctx, client.ObjectKey{Name: req.Name, Namespace: req.Namespace}, &manifestObj); err != nil {
		// we'll ignore not-found errors, since they can't be fixed by an immediate
		// requeue (we'll need to wait for a new notification), and we can get them
		// on deleted requests.
		logger.Info(fmt.Sprintf("%s got deleted", req.NamespacedName.String()))
		return ctrl.Result{}, client.IgnoreNotFound(err)
	}
	manifestObj = *manifestObj.DeepCopy()

	// check if deletionTimestamp is set, retry until it gets fully deleted
	if !manifestObj.DeletionTimestamp.IsZero() && manifestObj.Status.State != v1alpha1.ManifestStateDeleting {
		// if the status is not yet set to deleting, also update the status
		return ctrl.Result{}, r.updateManifestStatus(ctx, &manifestObj, v1alpha1.ManifestStateDeleting, "deletion timestamp set")
	}

	// check finalizer on native object
	if !controllerutil.ContainsFinalizer(&manifestObj, labels.ManifestFinalizer) {
		controllerutil.AddFinalizer(&manifestObj, labels.ManifestFinalizer)
		return ctrl.Result{}, r.updateManifest(ctx, &manifestObj)
	}

	if updatedRequired, err := r.SyncRemoteResource(ctx, &manifestObj, false); err != nil {
		return ctrl.Result{RequeueAfter: r.RequeueIntervals.Failure}, err
	} else if updatedRequired {
		return ctrl.Result{RequeueAfter: r.RequeueIntervals.Waiting}, nil
	}

	// state handling
	switch manifestObj.Status.State {
	case "":
		return ctrl.Result{}, r.HandleInitialState(ctx, &logger, &manifestObj)
	case v1alpha1.ManifestStateProcessing:
		return ctrl.Result{}, r.HandleProcessingState(ctx, &logger, &manifestObj)
	case v1alpha1.ManifestStateDeleting:
		return ctrl.Result{}, r.HandleDeletingState(ctx, &logger, &manifestObj)
	case v1alpha1.ManifestStateError:
		return ctrl.Result{RequeueAfter: r.RequeueIntervals.Failure}, r.HandleErrorState(ctx, &manifestObj)
	case v1alpha1.ManifestStateReady:
		return ctrl.Result{RequeueAfter: r.RequeueIntervals.Success}, r.HandleReadyState(ctx, &logger, &manifestObj)
	}

	// should not be reconciled again
	return ctrl.Result{}, nil
}

func (r *ManifestReconciler) HandleInitialState(ctx context.Context, _ *logr.Logger, manifestObj *v1alpha1.Manifest) error {
	return r.updateManifestStatus(ctx, manifestObj, v1alpha1.ManifestStateProcessing, "initial state")
}

func (r *ManifestReconciler) HandleProcessingState(ctx context.Context, logger *logr.Logger, manifestObj *v1alpha1.Manifest) error {
	return r.jobAllocator(ctx, logger, manifestObj, manifest.CreateMode)
}

func (r *ManifestReconciler) HandleDeletingState(ctx context.Context, logger *logr.Logger, manifestObj *v1alpha1.Manifest) error {
	return r.jobAllocator(ctx, logger, manifestObj, manifest.DeletionMode)
}

func (r *ManifestReconciler) jobAllocator(ctx context.Context, logger *logr.Logger, manifestObj *v1alpha1.Manifest, mode manifest.Mode) error {
	namespacedName := client.ObjectKeyFromObject(manifestObj)
	responseChan := make(manifest.RequestErrChan)
	chartCount := len(manifestObj.Spec.Charts)
	kymaOwnerLabel, ok := manifestObj.Labels[labels.ComponentOwner]
	if !ok {
		return fmt.Errorf("label %s not set for manifest resource %s", labels.ComponentOwner, namespacedName)
	}

	// evaluate rest config
	clusterClient := &custom.ClusterClient{DefaultClient: r.Client}
	restConfig, err := clusterClient.GetRestConfig(ctx, kymaOwnerLabel, manifestObj.Namespace)
	if err != nil {
		return err
	}

	go r.ResponseHandlerFunc(ctx, logger, chartCount, responseChan, namespacedName)

	customResCheck := &CustomResourceCheck{DefaultClient: r.Client}

	// send job to workers
	for _, chart := range manifestObj.Spec.Charts {
		r.DeployChan <- ManifestDeploy{
			Info: manifest.DeployInfo{
				Ctx:            ctx,
				ManifestLabels: manifestObj.Labels,
				ChartInfo:      manifest.ChartInfo(chart),
				ObjectKey:      namespacedName,
				RestConfig:     restConfig,
				CheckFn:        customResCheck.CheckProcessingFn,
				ReadyCheck:     r.VerifyInstallation,
			},
			Mode:           mode,
			RequestErrChan: responseChan,
		}
	}

	return nil
}

func (r *ManifestReconciler) HandleErrorState(ctx context.Context, manifestObj *v1alpha1.Manifest) error {
	return r.updateManifestStatus(ctx, manifestObj, v1alpha1.ManifestStateProcessing, "observed generation change")
}

func (r *ManifestReconciler) HandleReadyState(ctx context.Context, logger *logr.Logger, manifestObj *v1alpha1.Manifest) error {
	namespacedName := client.ObjectKeyFromObject(manifestObj)
	if manifestObj.Generation != manifestObj.Status.ObservedGeneration {
		logger.Info("observed generation change for " + namespacedName.String())
		return r.updateManifestStatus(ctx, manifestObj, v1alpha1.ManifestStateProcessing, "observed generation change")
	}

	logger.Info("checking consistent state for " + namespacedName.String())

	kymaOwnerLabel, ok := manifestObj.Labels[labels.ComponentOwner]
	if !ok {
		return fmt.Errorf("label %s not set for manifest resource %s", labels.ComponentOwner, namespacedName)
	}
	customResCheck := &CustomResourceCheck{DefaultClient: r.Client}

	// evaluate rest config
	clusterClient := &custom.ClusterClient{DefaultClient: r.Client}
	restConfig, err := clusterClient.GetRestConfig(ctx, kymaOwnerLabel, manifestObj.Namespace)
	if err != nil {
		return err
	}
	for _, chart := range manifestObj.Spec.Charts {
		deployInfo := manifest.DeployInfo{
			Ctx:            ctx,
			ManifestLabels: manifestObj.Labels,
			ChartInfo:      manifest.ChartInfo(chart),
			ObjectKey:      namespacedName,
			RestConfig:     restConfig,
			CheckFn:        customResCheck.CheckReadyFn,
			ReadyCheck:     r.VerifyInstallation,
		}
		args := PrepareArgs(&deployInfo)
		manifestOperations, err := manifest.NewOperations(logger, deployInfo.RestConfig, deployInfo.ReleaseName, cli.New(), args)
		if err != nil {
			logger.Error(err, fmt.Sprintf("error while creating library operations for manifest %s", namespacedName))
			return r.updateManifestStatus(ctx, manifestObj, v1alpha1.ManifestStateError, err.Error())
		}

		if ready, err := manifestOperations.VerifyResources(deployInfo); !ready {
			return r.updateManifestStatus(ctx, manifestObj, v1alpha1.ManifestStateProcessing, "resources not ready")
		} else if err != nil {
			logger.Error(err, fmt.Sprintf("error while performing consistency check on manifest %s", namespacedName))
			return r.updateManifestStatus(ctx, manifestObj, v1alpha1.ManifestStateError, err.Error())
		}
	}
	return nil
}

func (r *ManifestReconciler) updateManifest(ctx context.Context, manifestObj *v1alpha1.Manifest) error {
	return r.Update(ctx, manifestObj)
}

func (r *ManifestReconciler) updateManifestStatus(ctx context.Context, manifestObj *v1alpha1.Manifest, state v1alpha1.ManifestState, message string) error {
	manifestObj.Status.State = state
	switch state {
	case v1alpha1.ManifestStateReady:
		addReadyConditionForObjects(manifestObj, []string{v1alpha1.ManifestKind}, v1alpha1.ConditionStatusTrue, message)
	case "":
		addReadyConditionForObjects(manifestObj, []string{v1alpha1.ManifestKind}, v1alpha1.ConditionStatusUnknown, message)
	default:
		addReadyConditionForObjects(manifestObj, []string{v1alpha1.ManifestKind}, v1alpha1.ConditionStatusFalse, message)
	}
	return r.Status().Update(ctx, manifestObj.SetObservedGeneration())
}

func (r *ManifestReconciler) HandleCharts(deployInfo manifest.DeployInfo, mode manifest.Mode, logger *logr.Logger) *manifest.RequestError {
	args := PrepareArgs(&deployInfo)

	// evaluate create or delete chart
	create := mode == manifest.CreateMode

	var ready bool
	// TODO: implement better settings handling
	manifestOperations, err := manifest.NewOperations(logger, deployInfo.RestConfig, deployInfo.ReleaseName, cli.New(), args)

	if err == nil {
		if create {
			deployInfo.CheckFn = nil
			ready, err = manifestOperations.Install(deployInfo)
		} else {
			deployInfo.CheckFn = nil
			ready, err = manifestOperations.Uninstall(deployInfo)
		}
	}

	return &manifest.RequestError{
		Ready:             ready,
		ResNamespacedName: deployInfo.ObjectKey,
		Err:               err,
	}
}

func (r *ManifestReconciler) ResponseHandlerFunc(ctx context.Context, logger *logr.Logger, chartCount int, responseChan manifest.RequestErrChan, namespacedName client.ObjectKey) {
	errorState := false
	processing := false
	for a := 1; a <= chartCount; a++ {
		select {
		case <-ctx.Done():
			logger.Error(ctx.Err(), fmt.Sprintf("context closed, error occured while handling response for %s", namespacedName.String()))
			return
		case response := <-responseChan:
			if response.Err != nil {
				logger.Error(response.Err, fmt.Sprintf("chart installation failure for %s!!!", response.ResNamespacedName.String()))
				errorState = true
				break
			} else if !response.Ready {
				logger.Info(fmt.Sprintf("chart checks still processing %s!!!", response.ResNamespacedName.String()))
				processing = true
				break
			}
		}
	}

	latestManifestObj := &v1alpha1.Manifest{}
	if err := r.Get(ctx, namespacedName, latestManifestObj); err != nil {
		logger.Error(err, "error while locating", "resource", namespacedName)
		return
	}

	// handle deletion if no previous error occurred
	if !errorState && !latestManifestObj.DeletionTimestamp.IsZero() && !processing {
		// remove finalizer on remote resource
		if _, err := r.SyncRemoteResource(ctx, latestManifestObj, true); err != nil {
			errorState = true
			logger.Error(err, "unexpected error while syncing remote ", "resource", namespacedName)
		}

		if !errorState {
			// remove finalizer
			controllerutil.RemoveFinalizer(latestManifestObj, labels.ManifestFinalizer)
			if err := r.updateManifest(ctx, latestManifestObj); err != nil {
				// finalizer removal failure
				logger.Error(err, "unexpected error while removing finalizer from", "resource", namespacedName)
				errorState = true
			} else {
				// finalizer successfully removed
				return
			}
		}
	}

	endState := v1alpha1.ManifestStateDeleting
	if errorState {
		endState = v1alpha1.ManifestStateError
	} else if latestManifestObj.DeletionTimestamp.IsZero() {
		// only update to processing, ready if deletion has not been triggered
		if processing {
			endState = v1alpha1.ManifestStateProcessing
		} else {
			endState = v1alpha1.ManifestStateReady
		}
	}

	// update status for non-deletion scenarios
	if err := r.updateManifestStatus(ctx, latestManifestObj, endState, "manifest charts installed!"); err != nil {
		logger.Error(err, "error updating status", "resource", namespacedName)
	}
	return
}

<<<<<<< HEAD
// SetupWithManager sets up the controller with the Manager.
func (r *ManifestReconciler) SetupWithManager(setupLog logr.Logger, ctx context.Context, mgr ctrl.Manager, listenerAddr string) error {
	r.DeployChan = make(chan ManifestDeploy)
	r.Workers.StartWorkers(ctx, r.DeployChan, r.HandleCharts)
=======
func (r *ManifestReconciler) SyncRemoteResource(ctx context.Context, manifestObj *v1alpha1.Manifest, removeFinalizer bool) (bool, error) {
	// check remote object
	remoteInterface, remoteManifest, err := NewRemoteInterface(ctx, r.Client, manifestObj)
	if err != nil {
		return false, err
	}
>>>>>>> cc3d8c28

	if removeFinalizer {
		return false, remoteInterface.RemoveFinalizerOnRemote(ctx, remoteManifest)
	}

<<<<<<< HEAD
	controllerBuilder := ctrl.NewControllerManagedBy(mgr).
		For(&v1alpha1.Manifest{}).
		WithOptions(controller.Options{
			RateLimiter:             ManifestRateLimiter(),
			MaxConcurrentReconciles: DefaultWorkersCount,
		})

	controllerBuilder = listener.RegisterListenerComponent(setupLog, mgr, controllerBuilder, listenerAddr, &handler.EnqueueRequestForObject{})

	return controllerBuilder.Complete(r)
=======
	// sync state to remote manifest
	if err = remoteInterface.StateSyncToRemote(ctx, remoteManifest); err != nil {
		return false, err
	}

	// if native manifest in deletion mode trigger on remote resource
	if !manifestObj.DeletionTimestamp.IsZero() {
		return false, remoteInterface.HandleDeletingState(ctx, remoteManifest)
	}

	// sync spec to native manifest (user change)
	if synced, err := remoteInterface.SpecSyncToNative(ctx, remoteManifest); err != nil {
		return false, err
	} else if !synced {
		return true, r.Update(ctx, remoteInterface.NativeObject)
	}

	// sync spec to remote object (module template change)
	remoteManifest, err = remoteInterface.SpecSyncToRemote(ctx, remoteManifest)
	if err != nil {
		return false, err
	}

	return false, nil
>>>>>>> cc3d8c28
}

func ManifestRateLimiter() ratelimiter.RateLimiter {
	return workqueue.NewMaxOfRateLimiter(
		workqueue.NewItemExponentialFailureRateLimiter(1*time.Second, 1000*time.Second),
		&workqueue.BucketRateLimiter{Limiter: rate.NewLimiter(rate.Limit(30), 200)})
}

func PrepareArgs(deployInfo *manifest.DeployInfo) map[string]string {
	var (
		args = map[string]string{
			// check --set flags parameter from manifest
			"set": "",
			// comma seperated values of manifest command line flags
			"flags": deployInfo.ClientConfig,
		}
	)
	deployInfo.ChartName = fmt.Sprintf("%s/%s", deployInfo.RepoName, deployInfo.ChartName)
	return args
}

// SetupWithManager sets up the controller with the Manager.
func (r *ManifestReconciler) SetupWithManager(ctx context.Context, mgr ctrl.Manager) error {
	r.DeployChan = make(chan ManifestDeploy)
	r.Workers.StartWorkers(ctx, r.DeployChan, r.HandleCharts)

	// default config from kubebuilder
	//r.RestConfig = mgr.GetConfig()

	return ctrl.NewControllerManagedBy(mgr).
		For(&v1alpha1.Manifest{}).
		Watches(&source.Kind{Type: &v1.Secret{}}, handler.Funcs{}).
		WithOptions(controller.Options{
			RateLimiter:             ManifestRateLimiter(),
			MaxConcurrentReconciles: r.MaxConcurrentReconciles,
		}).
		Complete(r)
}<|MERGE_RESOLUTION|>--- conflicted
+++ resolved
@@ -19,6 +19,7 @@
 import (
 	"context"
 	"fmt"
+
 	"time"
 
 	"github.com/go-logr/logr"
@@ -42,11 +43,7 @@
 	"sigs.k8s.io/controller-runtime/pkg/handler"
 	"sigs.k8s.io/controller-runtime/pkg/log"
 	"sigs.k8s.io/controller-runtime/pkg/ratelimiter"
-<<<<<<< HEAD
-=======
 	"sigs.k8s.io/controller-runtime/pkg/source"
-	"time"
->>>>>>> cc3d8c28
 )
 
 type RequeueIntervals struct {
@@ -349,36 +346,17 @@
 	return
 }
 
-<<<<<<< HEAD
-// SetupWithManager sets up the controller with the Manager.
-func (r *ManifestReconciler) SetupWithManager(setupLog logr.Logger, ctx context.Context, mgr ctrl.Manager, listenerAddr string) error {
-	r.DeployChan = make(chan ManifestDeploy)
-	r.Workers.StartWorkers(ctx, r.DeployChan, r.HandleCharts)
-=======
 func (r *ManifestReconciler) SyncRemoteResource(ctx context.Context, manifestObj *v1alpha1.Manifest, removeFinalizer bool) (bool, error) {
 	// check remote object
 	remoteInterface, remoteManifest, err := NewRemoteInterface(ctx, r.Client, manifestObj)
 	if err != nil {
 		return false, err
 	}
->>>>>>> cc3d8c28
 
 	if removeFinalizer {
 		return false, remoteInterface.RemoveFinalizerOnRemote(ctx, remoteManifest)
 	}
 
-<<<<<<< HEAD
-	controllerBuilder := ctrl.NewControllerManagedBy(mgr).
-		For(&v1alpha1.Manifest{}).
-		WithOptions(controller.Options{
-			RateLimiter:             ManifestRateLimiter(),
-			MaxConcurrentReconciles: DefaultWorkersCount,
-		})
-
-	controllerBuilder = listener.RegisterListenerComponent(setupLog, mgr, controllerBuilder, listenerAddr, &handler.EnqueueRequestForObject{})
-
-	return controllerBuilder.Complete(r)
-=======
 	// sync state to remote manifest
 	if err = remoteInterface.StateSyncToRemote(ctx, remoteManifest); err != nil {
 		return false, err
@@ -403,7 +381,6 @@
 	}
 
 	return false, nil
->>>>>>> cc3d8c28
 }
 
 func ManifestRateLimiter() ratelimiter.RateLimiter {
@@ -426,19 +403,22 @@
 }
 
 // SetupWithManager sets up the controller with the Manager.
-func (r *ManifestReconciler) SetupWithManager(ctx context.Context, mgr ctrl.Manager) error {
+func (r *ManifestReconciler) SetupWithManager(setupLog logr.Logger, ctx context.Context, mgr ctrl.Manager, listenerAddr string) error {
 	r.DeployChan = make(chan ManifestDeploy)
 	r.Workers.StartWorkers(ctx, r.DeployChan, r.HandleCharts)
 
 	// default config from kubebuilder
 	//r.RestConfig = mgr.GetConfig()
 
-	return ctrl.NewControllerManagedBy(mgr).
+	controllerBuilder := ctrl.NewControllerManagedBy(mgr).
 		For(&v1alpha1.Manifest{}).
 		Watches(&source.Kind{Type: &v1.Secret{}}, handler.Funcs{}).
 		WithOptions(controller.Options{
 			RateLimiter:             ManifestRateLimiter(),
 			MaxConcurrentReconciles: r.MaxConcurrentReconciles,
-		}).
-		Complete(r)
+		})
+
+	controllerBuilder = listener.RegisterListenerComponent(setupLog, mgr, controllerBuilder, listenerAddr, &handler.EnqueueRequestForObject{})
+
+	return controllerBuilder.Complete(r)
 }