--- conflicted
+++ resolved
@@ -23,11 +23,7 @@
 	"time"
 
 	apierrors "k8s.io/apimachinery/pkg/api/errors"
-<<<<<<< HEAD
-	"k8s.io/apimachinery/pkg/api/meta"
-=======
 	k8slabels "k8s.io/apimachinery/pkg/labels"
->>>>>>> 7cb3b8f6
 	"sigs.k8s.io/controller-runtime/pkg/ratelimiter"
 
 	"sigs.k8s.io/controller-runtime/pkg/event"
@@ -37,6 +33,7 @@
 	v1 "k8s.io/api/core/v1"
 	"k8s.io/apimachinery/pkg/runtime"
 	"k8s.io/client-go/rest"
+	"k8s.io/client-go/restmapper"
 	"k8s.io/client-go/util/workqueue"
 	ctrl "sigs.k8s.io/controller-runtime"
 	"sigs.k8s.io/controller-runtime/pkg/client"
@@ -65,9 +62,9 @@
 }
 
 type OperationRequest struct {
-	Info         types.InstallInfo
+	Info         manifest.InstallInfo
 	Mode         manifest.Mode
-	ResponseChan types.ResponseChan
+	ResponseChan manifest.ResponseChan
 }
 
 // ManifestReconciler reconciles a Manifest object.
@@ -75,7 +72,7 @@
 	client.Client
 	Scheme           *runtime.Scheme
 	RestConfig       *rest.Config
-	RestMapper       meta.RESTMapper
+	RestMapper       *restmapper.DeferredDiscoveryRESTMapper
 	DeployChan       chan OperationRequest
 	Workers          *ManifestWorkerPool
 	RequeueIntervals RequeueIntervals
@@ -167,7 +164,7 @@
 	manifestObj *v1alpha1.Manifest, mode manifest.Mode,
 ) error {
 	namespacedName := client.ObjectKeyFromObject(manifestObj)
-	responseChan := make(types.ResponseChan)
+	responseChan := make(manifest.ResponseChan)
 
 	chartCount := len(manifestObj.Spec.Installs)
 
@@ -175,17 +172,9 @@
 	go r.ResponseHandlerFunc(ctx, logger, chartCount, responseChan, namespacedName)
 
 	// send deploy requests
-<<<<<<< HEAD
-	deployInfos, err := prepare.GetInstallInfos(ctx, manifestObj, custom.ClusterInfo{
-		Client:     r.Client,
-		Config:     r.RestConfig,
-		RestMapper: r.RestMapper,
-	}, r.ReconcileFlagConfig)
-=======
 	deployInfos, err := prepare.GetInstallInfos(ctx, manifestObj, types.ClusterInfo{
 		Client: r.Client, Config: r.RestConfig,
 	}, r.ReconcileFlagConfig, r.CacheManager.ClusterInfos)
->>>>>>> 7cb3b8f6
 	if err != nil {
 		logger.Error(err, fmt.Sprintf("cannot prepare install information for %s resource %s",
 			v1alpha1.ManifestKind, namespacedName))
@@ -227,17 +216,9 @@
 	logger.V(1).Info("checking consistent state for " + namespacedName.String())
 
 	// send deploy requests
-<<<<<<< HEAD
-	deployInfos, err := prepare.GetInstallInfos(ctx, manifestObj, custom.ClusterInfo{
-		Client:     r.Client,
-		Config:     r.RestConfig,
-		RestMapper: r.RestMapper,
-	}, r.ReconcileFlagConfig)
-=======
 	deployInfos, err := prepare.GetInstallInfos(ctx, manifestObj, types.ClusterInfo{
 		Client: r.Client, Config: r.RestConfig,
 	}, r.ReconcileFlagConfig, r.CacheManager.ClusterInfos)
->>>>>>> 7cb3b8f6
 	if err != nil {
 		return err
 	}
@@ -246,7 +227,7 @@
 		ready, err := manifest.ConsistencyCheck(logger, deployInfo, []types.ObjectTransform{}, r.CacheManager.HelmClients)
 
 		// prepare chart response object
-		chartResponse := &types.InstallResponse{
+		chartResponse := &manifest.InstallResponse{
 			Ready:             ready,
 			ResNamespacedName: client.ObjectKeyFromObject(manifestObj),
 			Err:               err,
@@ -256,12 +237,12 @@
 
 		// update only if resources not ready OR an error occurred during chart verification
 		if !ready {
-			internalUtil.AddReadyConditionForResponses([]*types.InstallResponse{chartResponse}, logger, manifestObj)
+			internalUtil.AddReadyConditionForResponses([]*manifest.InstallResponse{chartResponse}, logger, manifestObj)
 			return r.updateManifestStatus(ctx, manifestObj, v1alpha1.ManifestStateProcessing,
 				"resources not ready")
 		} else if err != nil {
 			logger.Error(err, fmt.Sprintf("error while performing consistency check on manifest %s", namespacedName))
-			internalUtil.AddReadyConditionForResponses([]*types.InstallResponse{chartResponse}, logger, manifestObj)
+			internalUtil.AddReadyConditionForResponses([]*manifest.InstallResponse{chartResponse}, logger, manifestObj)
 			return r.updateManifestStatus(ctx, manifestObj, v1alpha1.ManifestStateError, err.Error())
 		}
 	}
@@ -292,9 +273,9 @@
 	return r.Status().Update(ctx, manifestObj.SetObservedGeneration())
 }
 
-func (r *ManifestReconciler) HandleCharts(deployInfo types.InstallInfo, mode manifest.Mode,
+func (r *ManifestReconciler) HandleCharts(deployInfo manifest.InstallInfo, mode manifest.Mode,
 	logger *logr.Logger,
-) *types.InstallResponse {
+) *manifest.InstallResponse {
 	// evaluate create or delete chart
 	create := mode == manifest.CreateMode
 
@@ -306,7 +287,7 @@
 		ready, err = manifest.UninstallChart(logger, deployInfo, []types.ObjectTransform{}, r.CacheManager.HelmClients)
 	}
 
-	return &types.InstallResponse{
+	return &manifest.InstallResponse{
 		Ready:             ready,
 		ResNamespacedName: client.ObjectKeyFromObject(deployInfo.BaseResource),
 		Err:               err,
@@ -316,12 +297,12 @@
 }
 
 func (r *ManifestReconciler) ResponseHandlerFunc(ctx context.Context, logger *logr.Logger, chartCount int,
-	responseChan types.ResponseChan, namespacedName client.ObjectKey,
+	responseChan manifest.ResponseChan, namespacedName client.ObjectKey,
 ) {
 	// errorState takes precedence over processing
 	errorState := false
 	processing := false
-	responses := make([]*types.InstallResponse, 0)
+	responses := make([]*manifest.InstallResponse, 0)
 
 	for a := 1; a <= chartCount; a++ {
 		select {
@@ -413,13 +394,8 @@
 	// default config from kubebuilder
 	r.RestConfig = mgr.GetConfig()
 
-<<<<<<< HEAD
-	// assign REST mapper from manager
-	r.RestMapper = mgr.GetRESTMapper()
-=======
 	// initialize new cluster cache
 	r.CacheManager = NewCacheManager()
->>>>>>> 7cb3b8f6
 
 	// register listener component
 	runnableListener, eventChannel := listener.RegisterListenerComponent(
