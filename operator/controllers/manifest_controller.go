/*
Copyright 2022.

Licensed under the Apache License, Version 2.0 (the "License");
you may not use this file except in compliance with the License.
You may obtain a copy of the License at

    http://www.apache.org/licenses/LICENSE-2.0

Unless required by applicable law or agreed to in writing, software
distributed under the License is distributed on an "AS IS" BASIS,
WITHOUT WARRANTIES OR CONDITIONS OF ANY KIND, either express or implied.
See the License for the specific language governing permissions and
limitations under the License.
*/

package controllers

import (
	"context"
	"fmt"
<<<<<<< HEAD

=======
>>>>>>> 3994f87c
	"time"

	"github.com/go-logr/logr"
	"github.com/khlifi411/kyma-listener/listener"
	"github.com/kyma-project/manifest-operator/api/api/v1alpha1"
	"github.com/kyma-project/manifest-operator/operator/pkg/custom"
	"github.com/kyma-project/manifest-operator/operator/pkg/labels"
	"github.com/kyma-project/manifest-operator/operator/pkg/manifest"
	"golang.org/x/time/rate"
	"helm.sh/helm/v3/pkg/cli"
	v1 "k8s.io/api/core/v1"
	"k8s.io/apimachinery/pkg/runtime"
	_ "k8s.io/client-go/plugin/pkg/client/auth"
	"k8s.io/client-go/rest"
	"k8s.io/client-go/restmapper"
	"k8s.io/client-go/util/workqueue"
	ctrl "sigs.k8s.io/controller-runtime"
	"sigs.k8s.io/controller-runtime/pkg/client"
	"sigs.k8s.io/controller-runtime/pkg/controller"
	"sigs.k8s.io/controller-runtime/pkg/controller/controllerutil"
	"sigs.k8s.io/controller-runtime/pkg/handler"
	"sigs.k8s.io/controller-runtime/pkg/log"
	"sigs.k8s.io/controller-runtime/pkg/ratelimiter"
	"sigs.k8s.io/controller-runtime/pkg/source"
)

type RequeueIntervals struct {
	Success time.Duration
	Failure time.Duration
	Waiting time.Duration
}

type ManifestDeploy struct {
	Info           manifest.DeployInfo
	Mode           manifest.Mode
	RequestErrChan manifest.RequestErrChan
}

// ManifestReconciler reconciles a Manifest object
type ManifestReconciler struct {
	client.Client
	Scheme                  *runtime.Scheme
	RestConfig              *rest.Config
	RestMapper              *restmapper.DeferredDiscoveryRESTMapper
	DeployChan              chan ManifestDeploy
	Workers                 *ManifestWorkerPool
	RequeueIntervals        RequeueIntervals
	MaxConcurrentReconciles int
	VerifyInstallation      bool
}

//+kubebuilder:rbac:groups=component.kyma-project.io,resources=manifests,verbs=get;list;watch;create;update;patch;delete
//+kubebuilder:rbac:groups=component.kyma-project.io,resources=manifests/status,verbs=get;update;patch
//+kubebuilder:rbac:groups=component.kyma-project.io,resources=manifests/finalizers,verbs=update
//+kubebuilder:rbac:groups="",resources=events,verbs=create;patch;get;list;watch
//+kubebuilder:rbac:groups="",resources=secrets,verbs=get;list;watch

// Reconcile is part of the main kubernetes reconciliation loop which aims to
// move the current state of the cluster closer to the desired state.
func (r *ManifestReconciler) Reconcile(ctx context.Context, req ctrl.Request) (ctrl.Result, error) {
	logger := log.FromContext(ctx).WithName(req.NamespacedName.String())
	logger.Info("Reconciliation loop starting for", "resource", req.NamespacedName.String())

	// get manifest object
	manifestObj := v1alpha1.Manifest{}
	if err := r.Get(ctx, client.ObjectKey{Name: req.Name, Namespace: req.Namespace}, &manifestObj); err != nil {
		// we'll ignore not-found errors, since they can't be fixed by an immediate
		// requeue (we'll need to wait for a new notification), and we can get them
		// on deleted requests.
		logger.Info(fmt.Sprintf("%s got deleted", req.NamespacedName.String()))
		return ctrl.Result{}, client.IgnoreNotFound(err)
	}
	manifestObj = *manifestObj.DeepCopy()

	randomizeDuration := func(input time.Duration) time.Duration {
		millis := int(input / time.Millisecond)
		res := randomizeByTenPercent(millis)
		return time.Duration(res) * time.Millisecond
	}

	// check if deletionTimestamp is set, retry until it gets fully deleted
	if !manifestObj.DeletionTimestamp.IsZero() && manifestObj.Status.State != v1alpha1.ManifestStateDeleting {
		// if the status is not yet set to deleting, also update the status
		return ctrl.Result{}, r.updateManifestStatus(ctx, &manifestObj, v1alpha1.ManifestStateDeleting, "deletion timestamp set")
	}

	// check finalizer on native object
	if !controllerutil.ContainsFinalizer(&manifestObj, labels.ManifestFinalizer) {
		controllerutil.AddFinalizer(&manifestObj, labels.ManifestFinalizer)
		return ctrl.Result{}, r.updateManifest(ctx, &manifestObj)
	}

	if updatedRequired, err := r.SyncRemoteResource(ctx, &manifestObj, false); err != nil {
		return ctrl.Result{RequeueAfter: randomizeDuration(r.RequeueIntervals.Failure)}, err
	} else if updatedRequired {
		return ctrl.Result{RequeueAfter: randomizeDuration(r.RequeueIntervals.Waiting)}, nil
	}

	// state handling
	switch manifestObj.Status.State {
	case "":
		return ctrl.Result{}, r.HandleInitialState(ctx, &logger, &manifestObj)
	case v1alpha1.ManifestStateProcessing:
		return ctrl.Result{}, r.HandleProcessingState(ctx, &logger, &manifestObj)
	case v1alpha1.ManifestStateDeleting:
		return ctrl.Result{}, r.HandleDeletingState(ctx, &logger, &manifestObj)
	case v1alpha1.ManifestStateError:
		return ctrl.Result{RequeueAfter: randomizeDuration(r.RequeueIntervals.Failure)}, r.HandleErrorState(ctx, &manifestObj)
	case v1alpha1.ManifestStateReady:
		return ctrl.Result{RequeueAfter: randomizeDuration(r.RequeueIntervals.Success)}, r.HandleReadyState(ctx, &logger, &manifestObj)
	}

	// should not be reconciled again
	return ctrl.Result{}, nil
}

func (r *ManifestReconciler) HandleInitialState(ctx context.Context, _ *logr.Logger, manifestObj *v1alpha1.Manifest) error {
	return r.updateManifestStatus(ctx, manifestObj, v1alpha1.ManifestStateProcessing, "initial state")
}

func (r *ManifestReconciler) HandleProcessingState(ctx context.Context, logger *logr.Logger, manifestObj *v1alpha1.Manifest) error {
	return r.jobAllocator(ctx, logger, manifestObj, manifest.CreateMode)
}

func (r *ManifestReconciler) HandleDeletingState(ctx context.Context, logger *logr.Logger, manifestObj *v1alpha1.Manifest) error {
	return r.jobAllocator(ctx, logger, manifestObj, manifest.DeletionMode)
}

func (r *ManifestReconciler) jobAllocator(ctx context.Context, logger *logr.Logger, manifestObj *v1alpha1.Manifest, mode manifest.Mode) error {
	namespacedName := client.ObjectKeyFromObject(manifestObj)
	responseChan := make(manifest.RequestErrChan)
	chartCount := len(manifestObj.Spec.Charts)
	kymaOwnerLabel, ok := manifestObj.Labels[labels.ComponentOwner]
	if !ok {
		return fmt.Errorf("label %s not set for manifest resource %s", labels.ComponentOwner, namespacedName)
	}

	// evaluate rest config
	clusterClient := &custom.ClusterClient{DefaultClient: r.Client}
	restConfig, err := clusterClient.GetRestConfig(ctx, kymaOwnerLabel, manifestObj.Namespace)
	if err != nil {
		return err
	}

	go r.ResponseHandlerFunc(ctx, logger, chartCount, responseChan, namespacedName)

	customResCheck := &CustomResourceCheck{DefaultClient: r.Client}

	// send job to workers
	for _, chart := range manifestObj.Spec.Charts {
		r.DeployChan <- ManifestDeploy{
			Info: manifest.DeployInfo{
				Ctx:            ctx,
				ManifestLabels: manifestObj.Labels,
				ChartInfo:      manifest.ChartInfo(chart),
				ObjectKey:      namespacedName,
				RestConfig:     restConfig,
				CheckFn:        customResCheck.CheckProcessingFn,
				ReadyCheck:     r.VerifyInstallation,
			},
			Mode:           mode,
			RequestErrChan: responseChan,
		}
	}

	return nil
}

func (r *ManifestReconciler) HandleErrorState(ctx context.Context, manifestObj *v1alpha1.Manifest) error {
	return r.updateManifestStatus(ctx, manifestObj, v1alpha1.ManifestStateProcessing, "observed generation change")
}

func (r *ManifestReconciler) HandleReadyState(ctx context.Context, logger *logr.Logger, manifestObj *v1alpha1.Manifest) error {
	namespacedName := client.ObjectKeyFromObject(manifestObj)
	if manifestObj.Generation != manifestObj.Status.ObservedGeneration {
		logger.Info("observed generation change for " + namespacedName.String())
		return r.updateManifestStatus(ctx, manifestObj, v1alpha1.ManifestStateProcessing, "observed generation change")
	}

	logger.Info("checking consistent state for " + namespacedName.String())

	kymaOwnerLabel, ok := manifestObj.Labels[labels.ComponentOwner]
	if !ok {
		return fmt.Errorf("label %s not set for manifest resource %s", labels.ComponentOwner, namespacedName)
	}
	customResCheck := &CustomResourceCheck{DefaultClient: r.Client}

	// evaluate rest config
	clusterClient := &custom.ClusterClient{DefaultClient: r.Client}
	restConfig, err := clusterClient.GetRestConfig(ctx, kymaOwnerLabel, manifestObj.Namespace)
	if err != nil {
		return err
	}
	for _, chart := range manifestObj.Spec.Charts {
		deployInfo := manifest.DeployInfo{
			Ctx:            ctx,
			ManifestLabels: manifestObj.Labels,
			ChartInfo:      manifest.ChartInfo(chart),
			ObjectKey:      namespacedName,
			RestConfig:     restConfig,
			CheckFn:        customResCheck.CheckReadyFn,
			ReadyCheck:     r.VerifyInstallation,
		}
		args := PrepareArgs(&deployInfo)
		manifestOperations, err := manifest.NewOperations(logger, deployInfo.RestConfig, deployInfo.ReleaseName, cli.New(), args)
		if err != nil {
			logger.Error(err, fmt.Sprintf("error while creating library operations for manifest %s", namespacedName))
			return r.updateManifestStatus(ctx, manifestObj, v1alpha1.ManifestStateError, err.Error())
		}

		if ready, err := manifestOperations.VerifyResources(deployInfo); !ready {
			return r.updateManifestStatus(ctx, manifestObj, v1alpha1.ManifestStateProcessing, "resources not ready")
		} else if err != nil {
			logger.Error(err, fmt.Sprintf("error while performing consistency check on manifest %s", namespacedName))
			return r.updateManifestStatus(ctx, manifestObj, v1alpha1.ManifestStateError, err.Error())
		}
	}
	return nil
}

func (r *ManifestReconciler) updateManifest(ctx context.Context, manifestObj *v1alpha1.Manifest) error {
	return r.Update(ctx, manifestObj)
}

func (r *ManifestReconciler) updateManifestStatus(ctx context.Context, manifestObj *v1alpha1.Manifest, state v1alpha1.ManifestState, message string) error {
	manifestObj.Status.State = state
	switch state {
	case v1alpha1.ManifestStateReady:
		addReadyConditionForObjects(manifestObj, []string{v1alpha1.ManifestKind}, v1alpha1.ConditionStatusTrue, message)
	case "":
		addReadyConditionForObjects(manifestObj, []string{v1alpha1.ManifestKind}, v1alpha1.ConditionStatusUnknown, message)
	default:
		addReadyConditionForObjects(manifestObj, []string{v1alpha1.ManifestKind}, v1alpha1.ConditionStatusFalse, message)
	}
	return r.Status().Update(ctx, manifestObj.SetObservedGeneration())
}

func (r *ManifestReconciler) HandleCharts(deployInfo manifest.DeployInfo, mode manifest.Mode, logger *logr.Logger) *manifest.RequestError {
	args := PrepareArgs(&deployInfo)

	// evaluate create or delete chart
	create := mode == manifest.CreateMode

	var ready bool
	// TODO: implement better settings handling
	manifestOperations, err := manifest.NewOperations(logger, deployInfo.RestConfig, deployInfo.ReleaseName, cli.New(), args)

	if err == nil {
		if create {
			deployInfo.CheckFn = nil
			ready, err = manifestOperations.Install(deployInfo)
		} else {
			deployInfo.CheckFn = nil
			ready, err = manifestOperations.Uninstall(deployInfo)
		}
	}

	return &manifest.RequestError{
		Ready:             ready,
		ResNamespacedName: deployInfo.ObjectKey,
		Err:               err,
	}
}

func (r *ManifestReconciler) ResponseHandlerFunc(ctx context.Context, logger *logr.Logger, chartCount int, responseChan manifest.RequestErrChan, namespacedName client.ObjectKey) {
	errorState := false
	processing := false
	for a := 1; a <= chartCount; a++ {
		select {
		case <-ctx.Done():
			logger.Error(ctx.Err(), fmt.Sprintf("context closed, error occured while handling response for %s", namespacedName.String()))
			return
		case response := <-responseChan:
			if response.Err != nil {
				logger.Error(response.Err, fmt.Sprintf("chart installation failure for %s!!!", response.ResNamespacedName.String()))
				errorState = true
				break
			} else if !response.Ready {
				logger.Info(fmt.Sprintf("chart checks still processing %s!!!", response.ResNamespacedName.String()))
				processing = true
				break
			}
		}
	}

	latestManifestObj := &v1alpha1.Manifest{}
	if err := r.Get(ctx, namespacedName, latestManifestObj); err != nil {
		logger.Error(err, "error while locating", "resource", namespacedName)
		return
	}

	// handle deletion if no previous error occurred
	if !errorState && !latestManifestObj.DeletionTimestamp.IsZero() && !processing {
		// remove finalizer on remote resource
		if _, err := r.SyncRemoteResource(ctx, latestManifestObj, true); err != nil {
			errorState = true
			logger.Error(err, "unexpected error while syncing remote ", "resource", namespacedName)
		}

		if !errorState {
			// remove finalizer
			controllerutil.RemoveFinalizer(latestManifestObj, labels.ManifestFinalizer)
			if err := r.updateManifest(ctx, latestManifestObj); err != nil {
				// finalizer removal failure
				logger.Error(err, "unexpected error while removing finalizer from", "resource", namespacedName)
				errorState = true
			} else {
				// finalizer successfully removed
				return
			}
		}
	}

	endState := v1alpha1.ManifestStateDeleting
	if errorState {
		endState = v1alpha1.ManifestStateError
	} else if latestManifestObj.DeletionTimestamp.IsZero() {
		// only update to processing, ready if deletion has not been triggered
		if processing {
			endState = v1alpha1.ManifestStateProcessing
		} else {
			endState = v1alpha1.ManifestStateReady
		}
	}

	// update status for non-deletion scenarios
	if err := r.updateManifestStatus(ctx, latestManifestObj, endState, "manifest charts installed!"); err != nil {
		logger.Error(err, "error updating status", "resource", namespacedName)
	}
	return
}

func (r *ManifestReconciler) SyncRemoteResource(ctx context.Context, manifestObj *v1alpha1.Manifest, removeFinalizer bool) (bool, error) {
	// check remote object
	remoteInterface, remoteManifest, err := NewRemoteInterface(ctx, r.Client, manifestObj)
	if err != nil {
		return false, err
	}

	if removeFinalizer {
		return false, remoteInterface.RemoveFinalizerOnRemote(ctx, remoteManifest)
	}

	// sync state to remote manifest
	if err = remoteInterface.StateSyncToRemote(ctx, remoteManifest); err != nil {
		return false, err
	}

	// if native manifest in deletion mode trigger on remote resource
	if !manifestObj.DeletionTimestamp.IsZero() {
		return false, remoteInterface.HandleDeletingState(ctx, remoteManifest)
	}

	// sync spec to native manifest (user change)
	if synced, err := remoteInterface.SpecSyncToNative(ctx, remoteManifest); err != nil {
		return false, err
	} else if !synced {
		return true, r.Update(ctx, remoteInterface.NativeObject)
	}

	// sync spec to remote object (module template change)
	remoteManifest, err = remoteInterface.SpecSyncToRemote(ctx, remoteManifest)
	if err != nil {
		return false, err
	}

	return false, nil
}

func ManifestRateLimiter() ratelimiter.RateLimiter {
	return workqueue.NewMaxOfRateLimiter(
		workqueue.NewItemExponentialFailureRateLimiter(1*time.Second, 1000*time.Second),
		&workqueue.BucketRateLimiter{Limiter: rate.NewLimiter(rate.Limit(30), 200)})
}

func PrepareArgs(deployInfo *manifest.DeployInfo) map[string]string {
	var (
		args = map[string]string{
			// check --set flags parameter from manifest
			"set": "",
			// comma seperated values of manifest command line flags
			"flags": deployInfo.ClientConfig,
		}
	)
	deployInfo.ChartName = fmt.Sprintf("%s/%s", deployInfo.RepoName, deployInfo.ChartName)
	return args
}

// SetupWithManager sets up the controller with the Manager.
func (r *ManifestReconciler) SetupWithManager(setupLog logr.Logger, ctx context.Context, mgr ctrl.Manager, listenerAddr string) error {
	r.DeployChan = make(chan ManifestDeploy)
	r.Workers.StartWorkers(ctx, r.DeployChan, r.HandleCharts)

	// default config from kubebuilder
	//r.RestConfig = mgr.GetConfig()

	controllerBuilder := ctrl.NewControllerManagedBy(mgr).
		For(&v1alpha1.Manifest{}).
		Watches(&source.Kind{Type: &v1.Secret{}}, handler.Funcs{}).
		WithOptions(controller.Options{
			RateLimiter:             ManifestRateLimiter(),
			MaxConcurrentReconciles: r.MaxConcurrentReconciles,
		})

	controllerBuilder = listener.RegisterListenerComponent(setupLog, mgr, controllerBuilder, listenerAddr, &handler.EnqueueRequestForObject{})

	return controllerBuilder.Complete(r)
}<|MERGE_RESOLUTION|>--- conflicted
+++ resolved
@@ -19,10 +19,6 @@
 import (
 	"context"
 	"fmt"
-<<<<<<< HEAD
-
-=======
->>>>>>> 3994f87c
 	"time"
 
 	"github.com/go-logr/logr"
