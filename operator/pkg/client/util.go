--- conflicted
+++ resolved
@@ -20,11 +20,8 @@
 		// return second call after reset
 		mapping, err = mapper.RESTMapping(gvk.GroupKind(), gvk.Version)
 		if err != nil {
-<<<<<<< HEAD
-			return nil, fmt.Errorf("rest mapping for %s could not be resolved after reset: %w", obj, err)
-=======
-			return nil, fmt.Errorf("%s %v", restMappingErr, obj.GetObjectKind().GroupVersionKind().String())
->>>>>>> 6b93385b
+			return nil, fmt.Errorf("rest mapping for %s could not be resolved after reset: %w",
+				obj.GetObjectKind().GroupVersionKind().String(), err)
 		}
 	}
 
