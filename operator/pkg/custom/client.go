--- conflicted
+++ resolved
@@ -6,7 +6,6 @@
 
 	v1 "k8s.io/api/core/v1"
 	"k8s.io/apimachinery/pkg/api/errors"
-	"k8s.io/apimachinery/pkg/api/meta"
 	k8slabels "k8s.io/apimachinery/pkg/labels"
 	"k8s.io/client-go/rest"
 	"k8s.io/client-go/tools/clientcmd"
@@ -15,19 +14,6 @@
 	"github.com/kyma-project/module-manager/operator/pkg/labels"
 )
 
-<<<<<<< HEAD
-type ClusterInfo struct {
-	Config     *rest.Config
-	Client     client.Client
-	RestMapper meta.RESTMapper
-}
-
-func (r ClusterInfo) IsEmpty() bool {
-	return r.Config == nil
-}
-
-=======
->>>>>>> 7cb3b8f6
 type ClusterClient struct {
 	DefaultClient client.Client
 }
