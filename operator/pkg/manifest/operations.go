package manifest

import (
	"context"
	"fmt"

	apiextensions "k8s.io/apiextensions-apiserver/pkg/apis/apiextensions/v1"
	apierrors "k8s.io/apimachinery/pkg/api/errors"
	"k8s.io/apimachinery/pkg/apis/meta/v1/unstructured"

	"github.com/kyma-project/module-manager/operator/pkg/resource"
	"github.com/kyma-project/module-manager/operator/pkg/types"

	"github.com/go-logr/logr"
	"github.com/pkg/errors"
	"helm.sh/helm/v3/pkg/action"
	"helm.sh/helm/v3/pkg/cli"
	"helm.sh/helm/v3/pkg/kube"
	v1 "k8s.io/apimachinery/pkg/apis/meta/v1"
	"sigs.k8s.io/controller-runtime/pkg/client"

	"github.com/kyma-project/module-manager/operator/pkg/custom"
	manifestRest "github.com/kyma-project/module-manager/operator/pkg/rest"
	"github.com/kyma-project/module-manager/operator/pkg/util"
)

type Mode int

const (
	CreateMode Mode = iota
	DeletionMode
)

// ChartInfo defines chart information.
type ChartInfo struct {
	ChartPath   string
	RepoName    string
	URL         string
	ChartName   string
	ReleaseName string
	Flags       types.ChartFlags
}

type ResourceLists struct {
	Target    kube.ResourceList
	Installed kube.ResourceList
	Namespace kube.ResourceList
}

func (r ResourceLists) getWaitForResources() kube.ResourceList {
	return append(r.Target, r.Namespace...)
}

// TODO: move Ctx out of struct.
type InstallInfo struct {
	*ChartInfo
	ResourceInfo
	custom.ClusterInfo
	Ctx              context.Context //nolint:containedctx
	CheckFn          custom.CheckFnType
	CheckReadyStates bool
}

type ResourceInfo struct {
	BaseResource    *unstructured.Unstructured
	CustomResources []*unstructured.Unstructured
	Crds            []*apiextensions.CustomResourceDefinition
}

type ResponseChan chan *InstallResponse

//nolint:errname
type InstallResponse struct {
	Ready             bool
	ChartName         string
	Flags             types.ChartFlags
	ResNamespacedName client.ObjectKey
	Err               error
}

func (r *InstallResponse) Error() string {
	return r.Err.Error()
}

type Operations struct {
	logger             *logr.Logger
	kubeClient         *kube.Client
	helmClient         *HelmClient
	repoHandler        *RepoHandler
	restGetter         *manifestRest.ManifestRESTClientGetter
	actionClient       *action.Install
<<<<<<< HEAD
	setFlags           map[string]interface{}
=======
	flags              types.ChartFlags
>>>>>>> 65da4221
	resourceTransforms []types.ObjectTransform
}

func InstallChart(logger *logr.Logger, deployInfo InstallInfo, resourceTransforms []types.ObjectTransform,
) (bool, error) {
	operations, err := newOperations(logger, deployInfo, resourceTransforms)
	if err != nil {
		return false, err
	}

	return operations.install(deployInfo)
}

func UninstallChart(logger *logr.Logger, deployInfo InstallInfo, resourceTransforms []types.ObjectTransform,
) (bool, error) {
	operations, err := newOperations(logger, deployInfo, resourceTransforms)
	if err != nil {
		return false, err
	}

	return operations.uninstall(deployInfo)
}

func ConsistencyCheck(logger *logr.Logger, deployInfo InstallInfo, resourceTransforms []types.ObjectTransform,
) (bool, error) {
	operations, err := newOperations(logger, deployInfo, resourceTransforms)
	if err != nil {
		return false, err
	}

	return operations.consistencyCheck(deployInfo)
}

func newOperations(logger *logr.Logger, deployInfo InstallInfo, resourceTransforms []types.ObjectTransform,
) (*Operations, error) {
	settings := cli.New()
	restGetter := manifestRest.NewRESTClientGetter(deployInfo.Config)
	kubeClient := kube.New(restGetter)
	helmClient, err := NewHelmClient(kubeClient, restGetter, deployInfo.Config, settings)
	if err != nil {
		return nil, err
	}

	setFlags, ok := args["set"]
	if !ok {
		setFlags = map[string]interface{}{}
	}

	operations := &Operations{
		logger:             logger,
		restGetter:         restGetter,
		repoHandler:        NewRepoHandler(logger, settings),
		kubeClient:         kubeClient,
		helmClient:         helmClient,
<<<<<<< HEAD
		setFlags:           setFlags,
		resourceTransforms: resourceTransforms,
	}

	configFlags, ok := args["flags"]
	if !ok {
		configFlags = map[string]interface{}{}
	}
	operations.actionClient, err = operations.helmClient.NewInstallActionClient(v1.NamespaceDefault, releaseName, configFlags)
=======
		flags:              deployInfo.Flags,
		resourceTransforms: resourceTransforms,
	}

	operations.actionClient, err = operations.helmClient.NewInstallActionClient(v1.NamespaceDefault,
		deployInfo.ReleaseName, deployInfo.Flags)
>>>>>>> 65da4221
	if err != nil {
		return nil, err
	}
	return operations, nil
}

func (o *Operations) getClusterResources(deployInfo InstallInfo, operation HelmOperation) (ResourceLists, error) {
	if deployInfo.ChartPath == "" {
		if err := o.repoHandler.Add(deployInfo.RepoName, deployInfo.URL, o.logger); err != nil {
			return ResourceLists{}, err
		}
	}

<<<<<<< HEAD
	manifest, err := o.getManifestForChartPath(deployInfo.ChartPath, deployInfo.ChartName, o.actionClient, o.setFlags)
=======
	manifest, err := o.getManifestForChartPath(deployInfo.ChartPath, deployInfo.ChartName, o.actionClient, o.flags)
>>>>>>> 65da4221
	if err != nil {
		return ResourceLists{}, err
	}

	NsResourceList, err := o.helmClient.GetNsResource(o.actionClient, operation)
	if err != nil {
		return ResourceLists{}, err
	}

	targetResourceList, err := o.helmClient.GetTargetResources(deployInfo.Ctx, manifest,
		o.actionClient.Namespace, o.resourceTransforms, deployInfo.BaseResource)
	if err != nil {
		return ResourceLists{}, fmt.Errorf("could not render resources from manifest: %w", err)
	}

	existingResourceList, err := util.FilterExistingResources(targetResourceList)
	if err != nil {
		return ResourceLists{}, fmt.Errorf("could not render existing resources from manifest: %w", err)
	}

	return ResourceLists{
		Target:    targetResourceList,
		Installed: existingResourceList,
		Namespace: NsResourceList,
	}, nil
}

func (o *Operations) consistencyCheck(deployInfo InstallInfo) (bool, error) {
	// verify CRDs
	if err := resource.CheckCRDs(deployInfo.Ctx, deployInfo.Crds, deployInfo.ClusterInfo.Client,
		false); err != nil {
		if apierrors.IsNotFound(err) {
			return false, nil
		}
		return false, err
	}

	// verify CR
	if err := resource.CheckCRs(deployInfo.Ctx, deployInfo.CustomResources, deployInfo.ClusterInfo.Client,
		false); err != nil {
		if apierrors.IsNotFound(err) {
			return false, nil
		}
		return false, err
	}

	// verify manifest resources - by count
	// TODO: better strategy for resource verification?
	resourceLists, err := o.getClusterResources(deployInfo, "")
	if err != nil {
		return false, errors.Wrap(err, "could not render current resources from manifest")
	}
	if len(resourceLists.Target) > len(resourceLists.Installed) {
		return false, nil
	}
	return deployInfo.CheckFn(deployInfo.Ctx, deployInfo.BaseResource, o.logger, deployInfo.ClusterInfo)
}

func (o *Operations) install(deployInfo InstallInfo) (bool, error) {
	// install crds first - if present do not update!
	if err := resource.CheckCRDs(deployInfo.Ctx, deployInfo.Crds, deployInfo.ClusterInfo.Client,
		true); err != nil {
		return false, err
	}

	resourceLists, err := o.getClusterResources(deployInfo, OperationCreate)
	if err != nil {
		return false, err
	}

	if _, err = o.installResources(resourceLists); err != nil {
		return false, err
	}

	if ready, err := o.verifyResources(deployInfo.Ctx, resourceLists,
		deployInfo.CheckReadyStates, OperationCreate); !ready || err != nil {
		return ready, err
	}

	o.logger.Info("Install Complete!! Happy Manifesting!", "release", deployInfo.ReleaseName,
		"chart", deployInfo.ChartName)

	// update manifest chart in a separate go-routine
	if err = o.repoHandler.Update(deployInfo.Ctx); err != nil {
		return false, err
	}

	// install crs - if present do not update!
	if err := resource.CheckCRs(deployInfo.Ctx, deployInfo.CustomResources, deployInfo.Client,
		true); err != nil {
		return false, err
	}

	// custom states check
	return deployInfo.CheckFn(deployInfo.Ctx, deployInfo.BaseResource, o.logger, deployInfo.ClusterInfo)
}

func (o *Operations) installResources(resourceLists ResourceLists) (*kube.Result, error) {
	// create namespace resource first
	if len(resourceLists.Namespace) > 0 {
		if err := o.helmClient.CreateNamespace(resourceLists.Namespace); err != nil {
			return nil, err
		}
	}

	if resourceLists.Installed == nil && len(resourceLists.Target) > 0 {
		return o.helmClient.PerformCreate(resourceLists)
	}

	return o.helmClient.PerformUpdate(resourceLists, true)
}

func (o *Operations) verifyResources(ctx context.Context, resourceLists ResourceLists, verifyReadyStates bool,
	operationType HelmOperation,
) (bool, error) {
	// if Wait or WaitForJobs is enabled, wait for resources to be ready with a timeout
	if err := o.helmClient.CheckWaitForResources(resourceLists.getWaitForResources(), o.actionClient,
		operationType); err != nil {
		return false, err
	}

	if verifyReadyStates {
		// check target resources are ready or deleted without waiting
		return o.helmClient.CheckDesiredState(ctx, resourceLists.getWaitForResources(), operationType)
	}

	return true, nil
}

func (o *Operations) uninstallResources(resourceLists ResourceLists) error {
	if resourceLists.Installed != nil {
		response, delErrors := o.kubeClient.Delete(resourceLists.Installed)
		if len(delErrors) > 0 {
			var wrappedError error
			for _, err := range delErrors {
				wrappedError = fmt.Errorf("%w", err)
			}
			return wrappedError
		}

		o.logger.Info("component deletion executed", "resource count", len(response.Deleted))
	}

	if len(resourceLists.Namespace) > 0 {
		return o.helmClient.DeleteNamespace(resourceLists.Namespace)
	}
	return nil
}

func (o *Operations) uninstall(deployInfo InstallInfo) (bool, error) {
	resourceLists, err := o.getClusterResources(deployInfo, OperationDelete)
	// delete crs first - proceed only if not found
	// since there might be a deletion process to be completed by other manifest resources
	if deleted, err := resource.RemoveCRs(deployInfo.Ctx, deployInfo.CustomResources,
		deployInfo.ClusterInfo.Client); err != nil || !deleted {
		return false, err
	}

	if err != nil {
		return false, err
	}

	if err := o.uninstallResources(resourceLists); err != nil {
		return false, err
	}

	if ready, err := o.verifyResources(deployInfo.Ctx, resourceLists,
		deployInfo.CheckReadyStates, OperationDelete); !ready || err != nil {
		return ready, err
	}

	// update manifest chart in a separate go-routine
	if err = o.repoHandler.Update(deployInfo.Ctx); err != nil {
		return false, err
	}

	// delete crds first - if not present ignore!
	if err := resource.RemoveCRDs(deployInfo.Ctx, deployInfo.Crds, deployInfo.ClusterInfo.Client); err != nil {
		return false, err
	}

	// custom states check
	return deployInfo.CheckFn(deployInfo.Ctx, deployInfo.BaseResource, o.logger, deployInfo.ClusterInfo)
}

func (o *Operations) getManifestForChartPath(chartPath, chartName string, actionClient *action.Install,
<<<<<<< HEAD
	setFlags map[string]interface{},
) (string, error) {
=======
	flags types.ChartFlags) (string, error) {
>>>>>>> 65da4221
	var err error
	if chartPath == "" {
		chartPath, err = o.helmClient.DownloadChart(actionClient, chartName)
		if err != nil {
			return "", err
		}
	}
	o.logger.V(2).Info("chart located", "path", chartPath)

	chartRequested, err := o.repoHandler.LoadChart(chartPath, actionClient)
	if err != nil {
		return "", err
	}

	// retrieve manifest
<<<<<<< HEAD
	release, err := actionClient.Run(chartRequested, setFlags)
=======
	release, err := actionClient.Run(chartRequested, flags.SetFlags)
>>>>>>> 65da4221
	if err != nil {
		return "", err
	}
	// TODO: Uncomment below to print manifest
	// fmt.Println(release.Manifest)
	return release.Manifest, nil
}<|MERGE_RESOLUTION|>--- conflicted
+++ resolved
@@ -89,11 +89,7 @@
 	repoHandler        *RepoHandler
 	restGetter         *manifestRest.ManifestRESTClientGetter
 	actionClient       *action.Install
-<<<<<<< HEAD
-	setFlags           map[string]interface{}
-=======
 	flags              types.ChartFlags
->>>>>>> 65da4221
 	resourceTransforms []types.ObjectTransform
 }
 
@@ -137,35 +133,18 @@
 		return nil, err
 	}
 
-	setFlags, ok := args["set"]
-	if !ok {
-		setFlags = map[string]interface{}{}
-	}
-
 	operations := &Operations{
 		logger:             logger,
 		restGetter:         restGetter,
 		repoHandler:        NewRepoHandler(logger, settings),
 		kubeClient:         kubeClient,
 		helmClient:         helmClient,
-<<<<<<< HEAD
-		setFlags:           setFlags,
-		resourceTransforms: resourceTransforms,
-	}
-
-	configFlags, ok := args["flags"]
-	if !ok {
-		configFlags = map[string]interface{}{}
-	}
-	operations.actionClient, err = operations.helmClient.NewInstallActionClient(v1.NamespaceDefault, releaseName, configFlags)
-=======
 		flags:              deployInfo.Flags,
 		resourceTransforms: resourceTransforms,
 	}
 
 	operations.actionClient, err = operations.helmClient.NewInstallActionClient(v1.NamespaceDefault,
 		deployInfo.ReleaseName, deployInfo.Flags)
->>>>>>> 65da4221
 	if err != nil {
 		return nil, err
 	}
@@ -179,11 +158,7 @@
 		}
 	}
 
-<<<<<<< HEAD
-	manifest, err := o.getManifestForChartPath(deployInfo.ChartPath, deployInfo.ChartName, o.actionClient, o.setFlags)
-=======
 	manifest, err := o.getManifestForChartPath(deployInfo.ChartPath, deployInfo.ChartName, o.actionClient, o.flags)
->>>>>>> 65da4221
 	if err != nil {
 		return ResourceLists{}, err
 	}
@@ -370,12 +345,7 @@
 }
 
 func (o *Operations) getManifestForChartPath(chartPath, chartName string, actionClient *action.Install,
-<<<<<<< HEAD
-	setFlags map[string]interface{},
-) (string, error) {
-=======
 	flags types.ChartFlags) (string, error) {
->>>>>>> 65da4221
 	var err error
 	if chartPath == "" {
 		chartPath, err = o.helmClient.DownloadChart(actionClient, chartName)
@@ -391,11 +361,7 @@
 	}
 
 	// retrieve manifest
-<<<<<<< HEAD
-	release, err := actionClient.Run(chartRequested, setFlags)
-=======
 	release, err := actionClient.Run(chartRequested, flags.SetFlags)
->>>>>>> 65da4221
 	if err != nil {
 		return "", err
 	}
