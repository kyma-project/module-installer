package manifest

import (
	"context"
	"fmt"
	"os"

	"github.com/go-logr/logr"
	"github.com/pkg/errors"
	"helm.sh/helm/v3/pkg/cli"
	"helm.sh/helm/v3/pkg/kube"
	apierrors "k8s.io/apimachinery/pkg/api/errors"
	"k8s.io/apimachinery/pkg/api/meta"
<<<<<<< HEAD
	v1 "k8s.io/apimachinery/pkg/apis/meta/v1"

	"github.com/kyma-project/module-manager/operator/pkg/applier"
=======
	"k8s.io/apimachinery/pkg/apis/meta/v1/unstructured"
	"k8s.io/client-go/discovery"
	"k8s.io/client-go/discovery/cached/memory"
	"k8s.io/client-go/rest"
	"k8s.io/client-go/restmapper"
	"sigs.k8s.io/controller-runtime/pkg/client"

	"github.com/kyma-project/module-manager/operator/pkg/custom"
	"github.com/kyma-project/module-manager/operator/pkg/labels"
>>>>>>> 7cb3b8f6
	"github.com/kyma-project/module-manager/operator/pkg/resource"
	manifestRest "github.com/kyma-project/module-manager/operator/pkg/rest"
	"github.com/kyma-project/module-manager/operator/pkg/types"
	"github.com/kyma-project/module-manager/operator/pkg/util"
)

type Mode int

const (
	CreateMode Mode = iota
	DeletionMode
)

<<<<<<< HEAD
type renderSrc interface {
	processManifest([]types.ObjectTransform) (string, error)
	transform(context.Context, string, types.BaseCustomObject, []types.ObjectTransform) error
=======
// ChartInfo defines helm chart information.
type ChartInfo struct {
	ChartPath   string
	RepoName    string
	URL         string
	ChartName   string
	ReleaseName string
	Flags       types.ChartFlags
}

// InstallInfo represents deployment information artifacts to be processed.
type InstallInfo struct {
	// ChartInfo represents chart information to be processed
	*ChartInfo
	// ResourceInfo represents additional resources to be processed
	ResourceInfo
	// ClusterInfo represents target cluster information
	types.ClusterInfo
	// Ctx hold the current context
	Ctx context.Context //nolint:containedctx
	// CheckFn returns a boolean indicating ready state based on custom checks
	CheckFn custom.CheckFnType
	// CheckReadyStates indicates if native resources should be checked for ready states
	CheckReadyStates bool
	// UpdateRepositories indicates if repositories should be updated
	UpdateRepositories bool
}

// ResourceInfo represents additional resources.
type ResourceInfo struct {
	// BaseResource represents base custom resource that is being reconciled
	BaseResource *unstructured.Unstructured
	// CustomResources represents a set of additional custom resources to be installed
	CustomResources []*unstructured.Unstructured
	// Crds represents a set of additional custom resource definitions to be installed
	Crds []*apiextensions.CustomResourceDefinition
}

type ResponseChan chan *InstallResponse

//nolint:errname
type InstallResponse struct {
	Ready             bool
	ChartName         string
	Flags             types.ChartFlags
	ResNamespacedName client.ObjectKey
	Err               error
}

func (r *InstallResponse) Error() string {
	return r.Err.Error()
>>>>>>> 7cb3b8f6
}

type Operations struct {
	logger             *logr.Logger
	helmClient         types.HelmClient
	flags              types.ChartFlags
	resourceTransforms []types.ObjectTransform
	renderSrc          renderSrc
}

<<<<<<< HEAD
func InstallChart(logger *logr.Logger, deployInfo types.InstallInfo, resourceTransforms []types.ObjectTransform,
=======
func InstallChart(logger *logr.Logger, deployInfo InstallInfo, resourceTransforms []types.ObjectTransform,
	cache types.HelmClientCache,
>>>>>>> 7cb3b8f6
) (bool, error) {
	operations, err := newOperations(logger, deployInfo, resourceTransforms, cache)
	if err != nil {
		return false, err
	}

	return operations.install(deployInfo)
}

<<<<<<< HEAD
func UninstallChart(logger *logr.Logger, deployInfo types.InstallInfo, resourceTransforms []types.ObjectTransform,
=======
func UninstallChart(logger *logr.Logger, deployInfo InstallInfo, resourceTransforms []types.ObjectTransform,
	cache types.HelmClientCache,
>>>>>>> 7cb3b8f6
) (bool, error) {
	operations, err := newOperations(logger, deployInfo, resourceTransforms, cache)
	if err != nil {
		return false, err
	}

	return operations.uninstall(deployInfo)
}

<<<<<<< HEAD
func ConsistencyCheck(logger *logr.Logger, deployInfo types.InstallInfo, resourceTransforms []types.ObjectTransform,
=======
func ConsistencyCheck(logger *logr.Logger, deployInfo InstallInfo, resourceTransforms []types.ObjectTransform,
	cache types.HelmClientCache,
>>>>>>> 7cb3b8f6
) (bool, error) {
	operations, err := newOperations(logger, deployInfo, resourceTransforms, cache)
	if err != nil {
		return false, err
	}

	return operations.consistencyCheck(deployInfo)
}

<<<<<<< HEAD
func newOperations(logger *logr.Logger, deployInfo types.InstallInfo, resourceTransforms []types.ObjectTransform,
=======
func newOperations(logger *logr.Logger, deployInfo InstallInfo, resourceTransforms []types.ObjectTransform,
	cache types.HelmClientCache,
>>>>>>> 7cb3b8f6
) (*Operations, error) {
	var cacheKey client.ObjectKey

	if deployInfo.BaseResource != nil {
		// cache HelmClient by Kyma name
		// as there can be multiple Manifests belonging to the same Kyma resource
		label, err := util.GetResourceLabel(deployInfo.BaseResource, labels.ComponentOwner)
		if err != nil {
			return nil, err
		}
		cacheKey = client.ObjectKey{Name: label, Namespace: deployInfo.BaseResource.GetNamespace()}
	}
	helmClient := cache.Get(cacheKey)
	if helmClient == nil {
		memCacheClient, err := getMemCacheClient(deployInfo.Config)
		if err != nil {
			return nil, err
		}
		helmClient, err = getHelmClient(cacheKey, deployInfo, cache, memCacheClient, logger)
		if err != nil {
			return nil, err
		}
	}

	operations := &Operations{
		logger:             logger,
		helmClient:         helmClient,
		flags:              deployInfo.Flags,
		resourceTransforms: resourceTransforms,
	}

	return operations, nil
}

// getHelmClient returns a new HelmClient instance and caches it in-memory.
func getHelmClient(cacheKey client.ObjectKey, deployInfo InstallInfo, cache types.HelmClientCache,
	memCacheClient discovery.CachedDiscoveryInterface, logger *logr.Logger,
) (types.HelmClient, error) {
	// create RESTGetter with cached memcached client
	restGetter := manifestRest.NewRESTClientGetter(deployInfo.Config, memCacheClient)

	// use deferred discovery client here as GVs applicable to the client are inconsistent at this moment
	discoveryMapper := restmapper.NewDeferredDiscoveryRESTMapper(memCacheClient)

	// create HelmClient instance
	helmClient, err := NewHelmClient(restGetter, discoveryMapper, deployInfo.Config, cli.New(),
		deployInfo.ReleaseName, deployInfo.Flags, logger)
	if err != nil {
		return nil, err
	}
<<<<<<< HEAD

	operations.renderSrc, err = NewHelmProcessor(deployInfo, logger, operations.actionClient)
	if err != nil {
		return nil, err
	}
	if deployInfo.Kustomize {
		operations.renderSrc = NewKustomizeProcessor(deployInfo, logger)
	}
	return operations, nil
}

func (o *Operations) getClusterResources(deployInfo types.InstallInfo, operation HelmOperation) (types.ResourceLists, error) {
	manifest, err := o.getManifestForChartPath(deployInfo)
=======

	// cache HelmClient by valid kyma name
	if cacheKey.Name != "" {
		cache.Set(cacheKey, helmClient)
	}
	return helmClient, nil
}

// getMemCacheClient creates and returns a new instance of MemCacheClient.
func getMemCacheClient(config *rest.Config) (discovery.CachedDiscoveryInterface, error) {
	// The more groups you have, the more discovery requests you need to make.
	// given 25 groups (our groups + a few custom conf) with one-ish version each, discovery needs to make 50 requests
	// double it just so we don't end up here again for a while.  This config is only used for discovery.
	config.Burst = 100
	discoveryClient, err := discovery.NewDiscoveryClientForConfig(config)
	if err != nil {
		return nil, err
	}
	return memory.NewMemCacheClient(discoveryClient), nil
}

func (o *Operations) getClusterResources(deployInfo InstallInfo, operation types.HelmOperation,
) (types.ResourceLists, error) {
	manifest, err := o.getManifestForChartPath(deployInfo, o.flags)
>>>>>>> 7cb3b8f6
	if err != nil {
		return types.ResourceLists{}, err
	}

	NsResourceList, err := o.helmClient.GetNsResource()
	if err != nil {
		return types.ResourceLists{}, err
	}

	targetResourceList, err := o.helmClient.GetTargetResources(deployInfo.Ctx, manifest,
		o.resourceTransforms, deployInfo.BaseResource)
	if err != nil {
		return types.ResourceLists{}, fmt.Errorf("could not render resources from manifest: %w", err)
	}

	existingResourceList, err := util.FilterExistingResources(targetResourceList)
	if err != nil {
		return types.ResourceLists{}, fmt.Errorf("could not render existing resources from manifest: %w", err)
	}

	return types.ResourceLists{
		Target:    targetResourceList,
		Installed: existingResourceList,
		Namespace: NsResourceList,
	}, nil
}

func (o *Operations) consistencyCheck(deployInfo types.InstallInfo) (bool, error) {
	// verify CRDs
	if err := resource.CheckCRDs(deployInfo.Ctx, deployInfo.Crds, deployInfo.ClusterInfo.Client,
		false); err != nil {
		if apierrors.IsNotFound(err) {
			return false, nil
		}
		return false, err
	}

	// verify CR
	if err := resource.CheckCRs(deployInfo.Ctx, deployInfo.CustomResources, deployInfo.ClusterInfo.Client,
		false); err != nil {
		if apierrors.IsNotFound(err) {
			return false, nil
		}
		return false, err
	}

	// verify manifest resources - by count
	// TODO: better strategy for resource verification?
	resourceLists, err := o.getClusterResources(deployInfo, "")
	if err != nil {
		return false, errors.Wrap(err, "could not render current resources from manifest")
	}
	if len(resourceLists.Target) > len(resourceLists.Installed) {
		return false, nil
	}

	// custom states check
	if deployInfo.CheckFn != nil {
		return deployInfo.CheckFn(deployInfo.Ctx, deployInfo.BaseResource, o.logger, deployInfo.ClusterInfo)
	}
	return true, nil
}

func (o *Operations) install(deployInfo types.InstallInfo) (bool, error) {
	// install crds first - if present do not update!
	if err := resource.CheckCRDs(deployInfo.Ctx, deployInfo.Crds, deployInfo.ClusterInfo.Client,
		true); err != nil {
		return false, err
	}

<<<<<<< HEAD
	// Kustomize
	if deployInfo.Kustomize {
		stringifiedManifest, err := o.renderSrc.processManifest(o.resourceTransforms)
		if err != nil {
			return false, err
		}
		ssaApplier := &applier.SetApplier{
			PatchOptions: v1.PatchOptions{FieldManager: "manifest-lib"},
		}
		objects, err := util.ParseManifestStringToObjects(stringifiedManifest)
		if err != nil {
			return false, err
		}
		return true, ssaApplier.Apply(deployInfo, objects, "")
	}

	// Helm - default
	resourceLists, err := o.getClusterResources(deployInfo, OperationCreate)
=======
	// render manifests
	resourceLists, err := o.getClusterResources(deployInfo, types.OperationCreate)
>>>>>>> 7cb3b8f6
	if err != nil {
		return false, err
	}

	// install resources
	if _, err = o.installResources(resourceLists); err != nil {
		return false, err
	}

	// verify resource installation
	if ready, err := o.verifyResources(deployInfo.Ctx, resourceLists,
		deployInfo.CheckReadyStates, types.OperationCreate); !ready || err != nil {
		return ready, err
	}

	o.logger.Info("Install Complete!! Happy Manifesting!", "release", deployInfo.ReleaseName,
		"chart", deployInfo.ChartName)

	// update Helm repositories
	if deployInfo.UpdateRepositories {
		if err = o.helmClient.UpdateRepos(deployInfo.Ctx); err != nil {
			return false, err
		}
	}

	// install crs - if present do not update!
	if err := resource.CheckCRs(deployInfo.Ctx, deployInfo.CustomResources, deployInfo.Client,
		true); err != nil {
		return false, err
	}

	// custom states check
	if deployInfo.CheckFn != nil {
		return deployInfo.CheckFn(deployInfo.Ctx, deployInfo.BaseResource, o.logger, deployInfo.ClusterInfo)
	}
	return true, nil
}

func (o *Operations) installResources(resourceLists types.ResourceLists) (*kube.Result, error) {
<<<<<<< HEAD
	// create namespace resource first
	if len(resourceLists.Namespace) > 0 {
		if err := o.helmClient.CreateNamespace(resourceLists.Namespace); err != nil {
			return nil, err
		}
	}

=======
>>>>>>> 7cb3b8f6
	if resourceLists.Installed == nil && len(resourceLists.Target) > 0 {
		return o.helmClient.PerformCreate(resourceLists)
	}

	return o.helmClient.PerformUpdate(resourceLists, true)
}

func (o *Operations) verifyResources(ctx context.Context, resourceLists types.ResourceLists, verifyReadyStates bool,
<<<<<<< HEAD
	operationType HelmOperation,
) (bool, error) {
	// if Wait or WaitForJobs is enabled, wait for resources to be ready with a timeout
	if err := o.helmClient.CheckWaitForResources(resourceLists.GetWaitForResources(), o.actionClient,
		operationType); err != nil {
		return false, err
	}

	if verifyReadyStates {
		// check target resources are ready or deleted without waiting
		return o.helmClient.CheckDesiredState(ctx, resourceLists.GetWaitForResources(), operationType)
	}

	return true, nil
}

func (o *Operations) uninstallResources(resourceLists types.ResourceLists) error {
	if resourceLists.Installed != nil {
		response, delErrors := o.kubeClient.Delete(resourceLists.Installed)
		if len(delErrors) > 0 {
			var wrappedError error
			for _, err := range delErrors {
				wrappedError = fmt.Errorf("%w", err)
			}
			return wrappedError
		}

		o.logger.Info("component deletion executed", "resource count", len(response.Deleted))
	}

	if len(resourceLists.Namespace) > 0 {
		return o.helmClient.DeleteNamespace(resourceLists.Namespace)
=======
	operationType types.HelmOperation,
) (bool, error) {
	return o.helmClient.CheckWaitForResources(ctx, resourceLists.GetWaitForResources(), operationType,
		verifyReadyStates)
}

func (o *Operations) uninstallResources(resourceLists types.ResourceLists) error {
	count, err := o.helmClient.PerformDelete(resourceLists)
	if err != nil {
		return err
>>>>>>> 7cb3b8f6
	}
	o.logger.Info("component deletion executed", "resource count", count)
	return nil
}

<<<<<<< HEAD
func (o *Operations) uninstall(deployInfo types.InstallInfo) (bool, error) {
	resourceLists, err := o.getClusterResources(deployInfo, OperationDelete)
=======
func (o *Operations) uninstall(deployInfo InstallInfo) (bool, error) {
	resourceLists, err := o.getClusterResources(deployInfo, types.OperationDelete)
>>>>>>> 7cb3b8f6
	if err != nil {
		return false, err
	}

	// delete crs first - proceed only if not found
	// proceed if CR type doesn't exist anymore - since associated CRDs might be deleted from resource uninstallation
	// since there might be a deletion process to be completed by other manifest resources
	deleted, err := resource.RemoveCRs(deployInfo.Ctx, deployInfo.CustomResources,
		deployInfo.ClusterInfo.Client)
	if !meta.IsNoMatchError(err) && (err != nil || !deleted) {
		return false, err
	}

	// uninstall resources
	if err := o.uninstallResources(resourceLists); err != nil {
		return false, err
	}

	// verify resource uninstallations
	if ready, err := o.verifyResources(deployInfo.Ctx, resourceLists,
		deployInfo.CheckReadyStates, types.OperationDelete); !ready || err != nil {
		return ready, err
	}

	// update Helm repositories
	if deployInfo.UpdateRepositories {
		if err = o.helmClient.UpdateRepos(deployInfo.Ctx); err != nil {
			return false, err
		}
	}

	// delete crds first - if not present ignore!
	if err := resource.RemoveCRDs(deployInfo.Ctx, deployInfo.Crds, deployInfo.ClusterInfo.Client); err != nil {
		return false, err
	}

	// custom states check
	if deployInfo.CheckFn != nil {
		return deployInfo.CheckFn(deployInfo.Ctx, deployInfo.BaseResource, o.logger, deployInfo.ClusterInfo)
	}
	return true, err
}

<<<<<<< HEAD
func (o *Operations) getManifestForChartPath(deployInfo types.InstallInfo) (string, error) {
	// 1. check pre-rendered manifests
	renderedManifest, err := o.handleRenderedManifestForStaticChart(deployInfo.ChartName, deployInfo.ChartPath)
	if err != nil {
		return "", err
	} else if renderedManifest != "" {
		return renderedManifest, nil
	}

	// 2. render manifests
	renderedManifest, err = o.renderSrc.processManifest(o.resourceTransforms)
=======
func (o *Operations) getManifestForChartPath(deployInfo InstallInfo, flags types.ChartFlags) (string, error) {
	var err error
	helmRepo := false
	chartPath := deployInfo.ChartPath
	if chartPath == "" {
		// 1. legacy case - helm repo
		helmRepo = true
		chartPath, err = o.helmClient.DownloadChart(deployInfo.RepoName, deployInfo.URL, deployInfo.ChartName)
		if err != nil {
			return "", err
		}
	} else {
		// 2. OCI Image
		if renderedManifest, err := o.handleRenderedManifestForStaticChart(deployInfo.ChartName, chartPath); err != nil {
			return "", err
		} else if renderedManifest != "" {
			return renderedManifest, nil
		}
	}
	o.logger.V(util.DebugLogLevel).Info("chart located", "path", chartPath)

	// if rendered manifest doesn't exist
	stringifiedManifest, err := o.helmClient.RenderManifestFromChartPath(chartPath, flags.SetFlags)
>>>>>>> 7cb3b8f6
	if err != nil {
		return "", err
	}

	// 3. persist only if static chart path was passed
	if deployInfo.ChartPath != "" {
		err = util.WriteToFile(util.GetFsManifestChartPath(deployInfo.ChartPath), []byte(renderedManifest))
	}

	// optional: Uncomment below to print manifest
	// fmt.Println(release.Manifest)

<<<<<<< HEAD
	return renderedManifest, err
=======
	// write rendered manifest file
	if !helmRepo {
		err = util.WriteToFile(util.GetFsManifestChartPath(chartPath), []byte(stringifiedManifest))
	}
	return stringifiedManifest, err
>>>>>>> 7cb3b8f6
}

func (o *Operations) handleRenderedManifestForStaticChart(chartName, chartPath string) (string, error) {
	if chartPath == "" {
		return "", nil
	}

	// verify chart path exists
	if _, err := os.Stat(chartPath); err != nil {
		return "", fmt.Errorf("locating chart %s at path %s resulted in an error: %w", chartName, chartPath, err)
	}
	o.logger.Info(fmt.Sprintf("chart dir %s found at path %s", chartName, chartPath))

	// 1. check for cached manifest
	stringifiedManifest, err := resource.GetStringifiedYamlFromFilePath(util.GetFsManifestChartPath(chartPath))
	if err != nil {
		if !os.IsNotExist(err) {
			return "", fmt.Errorf("locating chart rendered manifest %s at path %s resulted in an error: %w",
				chartName, chartPath, err)
		}
	} else if stringifiedManifest != "" {
		return stringifiedManifest, nil
	}

	// 2. Read arbitrary manifest yaml file
	return resource.GetStringifiedYamlFromDirPath(chartPath, o.logger)
}<|MERGE_RESOLUTION|>--- conflicted
+++ resolved
@@ -9,13 +9,9 @@
 	"github.com/pkg/errors"
 	"helm.sh/helm/v3/pkg/cli"
 	"helm.sh/helm/v3/pkg/kube"
+	apiextensions "k8s.io/apiextensions-apiserver/pkg/apis/apiextensions/v1"
 	apierrors "k8s.io/apimachinery/pkg/api/errors"
 	"k8s.io/apimachinery/pkg/api/meta"
-<<<<<<< HEAD
-	v1 "k8s.io/apimachinery/pkg/apis/meta/v1"
-
-	"github.com/kyma-project/module-manager/operator/pkg/applier"
-=======
 	"k8s.io/apimachinery/pkg/apis/meta/v1/unstructured"
 	"k8s.io/client-go/discovery"
 	"k8s.io/client-go/discovery/cached/memory"
@@ -25,7 +21,6 @@
 
 	"github.com/kyma-project/module-manager/operator/pkg/custom"
 	"github.com/kyma-project/module-manager/operator/pkg/labels"
->>>>>>> 7cb3b8f6
 	"github.com/kyma-project/module-manager/operator/pkg/resource"
 	manifestRest "github.com/kyma-project/module-manager/operator/pkg/rest"
 	"github.com/kyma-project/module-manager/operator/pkg/types"
@@ -39,11 +34,6 @@
 	DeletionMode
 )
 
-<<<<<<< HEAD
-type renderSrc interface {
-	processManifest([]types.ObjectTransform) (string, error)
-	transform(context.Context, string, types.BaseCustomObject, []types.ObjectTransform) error
-=======
 // ChartInfo defines helm chart information.
 type ChartInfo struct {
 	ChartPath   string
@@ -95,7 +85,6 @@
 
 func (r *InstallResponse) Error() string {
 	return r.Err.Error()
->>>>>>> 7cb3b8f6
 }
 
 type Operations struct {
@@ -103,15 +92,10 @@
 	helmClient         types.HelmClient
 	flags              types.ChartFlags
 	resourceTransforms []types.ObjectTransform
-	renderSrc          renderSrc
-}
-
-<<<<<<< HEAD
-func InstallChart(logger *logr.Logger, deployInfo types.InstallInfo, resourceTransforms []types.ObjectTransform,
-=======
+}
+
 func InstallChart(logger *logr.Logger, deployInfo InstallInfo, resourceTransforms []types.ObjectTransform,
 	cache types.HelmClientCache,
->>>>>>> 7cb3b8f6
 ) (bool, error) {
 	operations, err := newOperations(logger, deployInfo, resourceTransforms, cache)
 	if err != nil {
@@ -121,12 +105,8 @@
 	return operations.install(deployInfo)
 }
 
-<<<<<<< HEAD
-func UninstallChart(logger *logr.Logger, deployInfo types.InstallInfo, resourceTransforms []types.ObjectTransform,
-=======
 func UninstallChart(logger *logr.Logger, deployInfo InstallInfo, resourceTransforms []types.ObjectTransform,
 	cache types.HelmClientCache,
->>>>>>> 7cb3b8f6
 ) (bool, error) {
 	operations, err := newOperations(logger, deployInfo, resourceTransforms, cache)
 	if err != nil {
@@ -136,12 +116,8 @@
 	return operations.uninstall(deployInfo)
 }
 
-<<<<<<< HEAD
-func ConsistencyCheck(logger *logr.Logger, deployInfo types.InstallInfo, resourceTransforms []types.ObjectTransform,
-=======
 func ConsistencyCheck(logger *logr.Logger, deployInfo InstallInfo, resourceTransforms []types.ObjectTransform,
 	cache types.HelmClientCache,
->>>>>>> 7cb3b8f6
 ) (bool, error) {
 	operations, err := newOperations(logger, deployInfo, resourceTransforms, cache)
 	if err != nil {
@@ -151,12 +127,8 @@
 	return operations.consistencyCheck(deployInfo)
 }
 
-<<<<<<< HEAD
-func newOperations(logger *logr.Logger, deployInfo types.InstallInfo, resourceTransforms []types.ObjectTransform,
-=======
 func newOperations(logger *logr.Logger, deployInfo InstallInfo, resourceTransforms []types.ObjectTransform,
 	cache types.HelmClientCache,
->>>>>>> 7cb3b8f6
 ) (*Operations, error) {
 	var cacheKey client.ObjectKey
 
@@ -207,21 +179,6 @@
 	if err != nil {
 		return nil, err
 	}
-<<<<<<< HEAD
-
-	operations.renderSrc, err = NewHelmProcessor(deployInfo, logger, operations.actionClient)
-	if err != nil {
-		return nil, err
-	}
-	if deployInfo.Kustomize {
-		operations.renderSrc = NewKustomizeProcessor(deployInfo, logger)
-	}
-	return operations, nil
-}
-
-func (o *Operations) getClusterResources(deployInfo types.InstallInfo, operation HelmOperation) (types.ResourceLists, error) {
-	manifest, err := o.getManifestForChartPath(deployInfo)
-=======
 
 	// cache HelmClient by valid kyma name
 	if cacheKey.Name != "" {
@@ -246,7 +203,6 @@
 func (o *Operations) getClusterResources(deployInfo InstallInfo, operation types.HelmOperation,
 ) (types.ResourceLists, error) {
 	manifest, err := o.getManifestForChartPath(deployInfo, o.flags)
->>>>>>> 7cb3b8f6
 	if err != nil {
 		return types.ResourceLists{}, err
 	}
@@ -274,7 +230,7 @@
 	}, nil
 }
 
-func (o *Operations) consistencyCheck(deployInfo types.InstallInfo) (bool, error) {
+func (o *Operations) consistencyCheck(deployInfo InstallInfo) (bool, error) {
 	// verify CRDs
 	if err := resource.CheckCRDs(deployInfo.Ctx, deployInfo.Crds, deployInfo.ClusterInfo.Client,
 		false); err != nil {
@@ -310,36 +266,15 @@
 	return true, nil
 }
 
-func (o *Operations) install(deployInfo types.InstallInfo) (bool, error) {
+func (o *Operations) install(deployInfo InstallInfo) (bool, error) {
 	// install crds first - if present do not update!
 	if err := resource.CheckCRDs(deployInfo.Ctx, deployInfo.Crds, deployInfo.ClusterInfo.Client,
 		true); err != nil {
 		return false, err
 	}
 
-<<<<<<< HEAD
-	// Kustomize
-	if deployInfo.Kustomize {
-		stringifiedManifest, err := o.renderSrc.processManifest(o.resourceTransforms)
-		if err != nil {
-			return false, err
-		}
-		ssaApplier := &applier.SetApplier{
-			PatchOptions: v1.PatchOptions{FieldManager: "manifest-lib"},
-		}
-		objects, err := util.ParseManifestStringToObjects(stringifiedManifest)
-		if err != nil {
-			return false, err
-		}
-		return true, ssaApplier.Apply(deployInfo, objects, "")
-	}
-
-	// Helm - default
-	resourceLists, err := o.getClusterResources(deployInfo, OperationCreate)
-=======
 	// render manifests
 	resourceLists, err := o.getClusterResources(deployInfo, types.OperationCreate)
->>>>>>> 7cb3b8f6
 	if err != nil {
 		return false, err
 	}
@@ -379,16 +314,6 @@
 }
 
 func (o *Operations) installResources(resourceLists types.ResourceLists) (*kube.Result, error) {
-<<<<<<< HEAD
-	// create namespace resource first
-	if len(resourceLists.Namespace) > 0 {
-		if err := o.helmClient.CreateNamespace(resourceLists.Namespace); err != nil {
-			return nil, err
-		}
-	}
-
-=======
->>>>>>> 7cb3b8f6
 	if resourceLists.Installed == nil && len(resourceLists.Target) > 0 {
 		return o.helmClient.PerformCreate(resourceLists)
 	}
@@ -397,40 +322,6 @@
 }
 
 func (o *Operations) verifyResources(ctx context.Context, resourceLists types.ResourceLists, verifyReadyStates bool,
-<<<<<<< HEAD
-	operationType HelmOperation,
-) (bool, error) {
-	// if Wait or WaitForJobs is enabled, wait for resources to be ready with a timeout
-	if err := o.helmClient.CheckWaitForResources(resourceLists.GetWaitForResources(), o.actionClient,
-		operationType); err != nil {
-		return false, err
-	}
-
-	if verifyReadyStates {
-		// check target resources are ready or deleted without waiting
-		return o.helmClient.CheckDesiredState(ctx, resourceLists.GetWaitForResources(), operationType)
-	}
-
-	return true, nil
-}
-
-func (o *Operations) uninstallResources(resourceLists types.ResourceLists) error {
-	if resourceLists.Installed != nil {
-		response, delErrors := o.kubeClient.Delete(resourceLists.Installed)
-		if len(delErrors) > 0 {
-			var wrappedError error
-			for _, err := range delErrors {
-				wrappedError = fmt.Errorf("%w", err)
-			}
-			return wrappedError
-		}
-
-		o.logger.Info("component deletion executed", "resource count", len(response.Deleted))
-	}
-
-	if len(resourceLists.Namespace) > 0 {
-		return o.helmClient.DeleteNamespace(resourceLists.Namespace)
-=======
 	operationType types.HelmOperation,
 ) (bool, error) {
 	return o.helmClient.CheckWaitForResources(ctx, resourceLists.GetWaitForResources(), operationType,
@@ -441,19 +332,13 @@
 	count, err := o.helmClient.PerformDelete(resourceLists)
 	if err != nil {
 		return err
->>>>>>> 7cb3b8f6
 	}
 	o.logger.Info("component deletion executed", "resource count", count)
 	return nil
 }
 
-<<<<<<< HEAD
-func (o *Operations) uninstall(deployInfo types.InstallInfo) (bool, error) {
-	resourceLists, err := o.getClusterResources(deployInfo, OperationDelete)
-=======
 func (o *Operations) uninstall(deployInfo InstallInfo) (bool, error) {
 	resourceLists, err := o.getClusterResources(deployInfo, types.OperationDelete)
->>>>>>> 7cb3b8f6
 	if err != nil {
 		return false, err
 	}
@@ -497,19 +382,6 @@
 	return true, err
 }
 
-<<<<<<< HEAD
-func (o *Operations) getManifestForChartPath(deployInfo types.InstallInfo) (string, error) {
-	// 1. check pre-rendered manifests
-	renderedManifest, err := o.handleRenderedManifestForStaticChart(deployInfo.ChartName, deployInfo.ChartPath)
-	if err != nil {
-		return "", err
-	} else if renderedManifest != "" {
-		return renderedManifest, nil
-	}
-
-	// 2. render manifests
-	renderedManifest, err = o.renderSrc.processManifest(o.resourceTransforms)
-=======
 func (o *Operations) getManifestForChartPath(deployInfo InstallInfo, flags types.ChartFlags) (string, error) {
 	var err error
 	helmRepo := false
@@ -533,52 +405,37 @@
 
 	// if rendered manifest doesn't exist
 	stringifiedManifest, err := o.helmClient.RenderManifestFromChartPath(chartPath, flags.SetFlags)
->>>>>>> 7cb3b8f6
 	if err != nil {
 		return "", err
-	}
-
-	// 3. persist only if static chart path was passed
-	if deployInfo.ChartPath != "" {
-		err = util.WriteToFile(util.GetFsManifestChartPath(deployInfo.ChartPath), []byte(renderedManifest))
 	}
 
 	// optional: Uncomment below to print manifest
 	// fmt.Println(release.Manifest)
 
-<<<<<<< HEAD
-	return renderedManifest, err
-=======
 	// write rendered manifest file
 	if !helmRepo {
 		err = util.WriteToFile(util.GetFsManifestChartPath(chartPath), []byte(stringifiedManifest))
 	}
 	return stringifiedManifest, err
->>>>>>> 7cb3b8f6
 }
 
 func (o *Operations) handleRenderedManifestForStaticChart(chartName, chartPath string) (string, error) {
-	if chartPath == "" {
-		return "", nil
-	}
-
 	// verify chart path exists
 	if _, err := os.Stat(chartPath); err != nil {
 		return "", fmt.Errorf("locating chart %s at path %s resulted in an error: %w", chartName, chartPath, err)
 	}
 	o.logger.Info(fmt.Sprintf("chart dir %s found at path %s", chartName, chartPath))
 
-	// 1. check for cached manifest
-	stringifiedManifest, err := resource.GetStringifiedYamlFromFilePath(util.GetFsManifestChartPath(chartPath))
+	// check if rendered manifest already exists
+	stringifiedManifest, err := util.GetStringifiedYamlFromFilePath(util.GetFsManifestChartPath(chartPath))
 	if err != nil {
 		if !os.IsNotExist(err) {
 			return "", fmt.Errorf("locating chart rendered manifest %s at path %s resulted in an error: %w",
 				chartName, chartPath, err)
 		}
-	} else if stringifiedManifest != "" {
-		return stringifiedManifest, nil
-	}
-
-	// 2. Read arbitrary manifest yaml file
-	return resource.GetStringifiedYamlFromDirPath(chartPath, o.logger)
+		return "", nil
+	}
+
+	// return already rendered manifest here
+	return stringifiedManifest, nil
 }