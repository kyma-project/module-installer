--- conflicted
+++ resolved
@@ -5,11 +5,12 @@
 	"fmt"
 
 	"github.com/go-logr/logr"
-	client2 "github.com/kyma-project/module-manager/operator/pkg/client"
 	"helm.sh/helm/v3/pkg/cli"
 	apierrors "k8s.io/apimachinery/pkg/api/errors"
 	"k8s.io/apimachinery/pkg/api/meta"
 	"sigs.k8s.io/controller-runtime/pkg/client"
+
+	client2 "github.com/kyma-project/module-manager/operator/pkg/client"
 
 	"github.com/kyma-project/module-manager/operator/pkg/labels"
 	"github.com/kyma-project/module-manager/operator/pkg/resource"
@@ -161,21 +162,11 @@
 		return nil, err
 	}
 	switch chartKind {
-<<<<<<< HEAD
-	case resource.HelmKind:
-		// create RESTGetter with cached memcached client
-		restGetter := manifestRest.NewRESTClientGetter(deployInfo.Config, memCacheClient)
-
-		// create HelmClient instance
-		return NewHelmProcessor(restGetter, discoveryMapper, logger, render, txformer, deployInfo)
-	case resource.KustomizeKind, resource.UnknownKind:
-=======
 	case resource.HelmKind, resource.UnknownKind:
 		// create HelmClient instance
 		return NewHelmProcessor(singletonClients, cli.New(), logger,
 			render, txformer, deployInfo)
 	case resource.KustomizeKind:
->>>>>>> 13d3b0ed
 		// create dynamic client for rest config
 		if err != nil {
 			return nil, fmt.Errorf("error creating dynamic client: %w", err)
@@ -300,7 +291,7 @@
 	}
 
 	// 2. check cached manifest from previous processing
-	// If the Rendered manifest folder doesn't exist or has permission issues,
+	// If the rendered manifest folder doesn't exist or has permission issues,
 	// it will be ignored.
 	parsedFile = o.renderSrc.GetCachedResources(deployInfo.ChartName, deployInfo.ChartPath)
 	if parsedFile.IsResultConclusive() {
