package manifest

import (
	"context"
	"fmt"
	"os"

	"github.com/go-logr/logr"
	"github.com/pkg/errors"
	"helm.sh/helm/v3/pkg/action"
	"helm.sh/helm/v3/pkg/cli"
	"helm.sh/helm/v3/pkg/kube"
	apiextensions "k8s.io/apiextensions-apiserver/pkg/apis/apiextensions/v1"
	apierrors "k8s.io/apimachinery/pkg/api/errors"
	"k8s.io/apimachinery/pkg/api/meta"
	v1 "k8s.io/apimachinery/pkg/apis/meta/v1"
	"k8s.io/apimachinery/pkg/apis/meta/v1/unstructured"
	"sigs.k8s.io/controller-runtime/pkg/client"

	"github.com/kyma-project/module-manager/operator/pkg/custom"
	"github.com/kyma-project/module-manager/operator/pkg/resource"
	manifestRest "github.com/kyma-project/module-manager/operator/pkg/rest"
	"github.com/kyma-project/module-manager/operator/pkg/types"
	"github.com/kyma-project/module-manager/operator/pkg/util"
)

type Mode int

const (
	CreateMode Mode = iota
	DeletionMode
)

// ChartInfo defines helm chart information.
type ChartInfo struct {
	ChartPath   string
	RepoName    string
	URL         string
	ChartName   string
	ReleaseName string
	Flags       types.ChartFlags
}

type ResourceLists struct {
	Target    kube.ResourceList
	Installed kube.ResourceList
	Namespace kube.ResourceList
}

func (r ResourceLists) getWaitForResources() kube.ResourceList {
	return append(r.Target, r.Namespace...)
}

// InstallInfo represents deployment information artifacts to be processed.
type InstallInfo struct {
	// ChartInfo represents chart information to be processed
	*ChartInfo
	// ResourceInfo represents additional resources to be processed
	ResourceInfo
	// ClusterInfo represents target cluster information
	custom.ClusterInfo
	// Ctx hold the current context
	Ctx context.Context //nolint:containedctx
	// CheckFn returns a boolean indicating ready state based on custom checks
	CheckFn custom.CheckFnType
	// CheckReadyStates indicates if native resources should be checked for ready states
	CheckReadyStates bool
}

// ResourceInfo represents additional resources.
type ResourceInfo struct {
	// BaseResource represents base custom resource that is being reconciled
	BaseResource *unstructured.Unstructured
	// CustomResources represents a set of additional custom resources to be installed
	CustomResources []*unstructured.Unstructured
	// Crds represents a set of additional custom resource definitions to be installed
	Crds []*apiextensions.CustomResourceDefinition
}

type ResponseChan chan *InstallResponse

//nolint:errname
type InstallResponse struct {
	Ready             bool
	ChartName         string
	Flags             types.ChartFlags
	ResNamespacedName client.ObjectKey
	Err               error
}

func (r *InstallResponse) Error() string {
	return r.Err.Error()
}

type Operations struct {
	logger             *logr.Logger
	kubeClient         *kube.Client
	helmClient         *HelmClient
	repoHandler        *RepoHandler
	restGetter         *manifestRest.ManifestRESTClientGetter
	actionClient       *action.Install
	flags              types.ChartFlags
	resourceTransforms []types.ObjectTransform
}

func InstallChart(logger *logr.Logger, deployInfo InstallInfo, resourceTransforms []types.ObjectTransform,
) (bool, error) {
	operations, err := newOperations(logger, deployInfo, resourceTransforms)
	if err != nil {
		return false, err
	}

	return operations.install(deployInfo)
}

func UninstallChart(logger *logr.Logger, deployInfo InstallInfo, resourceTransforms []types.ObjectTransform,
) (bool, error) {
	operations, err := newOperations(logger, deployInfo, resourceTransforms)
	if err != nil {
		return false, err
	}

	return operations.uninstall(deployInfo)
}

func ConsistencyCheck(logger *logr.Logger, deployInfo InstallInfo, resourceTransforms []types.ObjectTransform,
) (bool, error) {
	operations, err := newOperations(logger, deployInfo, resourceTransforms)
	if err != nil {
		return false, err
	}

	return operations.consistencyCheck(deployInfo)
}

func newOperations(logger *logr.Logger, deployInfo InstallInfo, resourceTransforms []types.ObjectTransform,
) (*Operations, error) {
	settings := cli.New()
	restGetter := manifestRest.NewRESTClientGetter(deployInfo.Config)
	kubeClient := kube.New(restGetter)
	helmClient, err := NewHelmClient(kubeClient, restGetter, deployInfo.Config, settings)
	if err != nil {
		return nil, err
	}

	operations := &Operations{
		logger:             logger,
		restGetter:         restGetter,
		repoHandler:        NewRepoHandler(logger, settings),
		kubeClient:         kubeClient,
		helmClient:         helmClient,
		flags:              deployInfo.Flags,
		resourceTransforms: resourceTransforms,
	}

	operations.actionClient, err = operations.helmClient.NewInstallActionClient(v1.NamespaceDefault,
		deployInfo.ReleaseName, deployInfo.Flags)
	if err != nil {
		return nil, err
	}
	return operations, nil
}

func (o *Operations) getClusterResources(deployInfo InstallInfo, operation HelmOperation) (ResourceLists, error) {
	if deployInfo.ChartPath == "" {
		if err := o.repoHandler.Add(deployInfo.RepoName, deployInfo.URL, o.logger); err != nil {
			return ResourceLists{}, err
		}
	}

	manifest, err := o.getManifestForChartPath(deployInfo.ChartPath, deployInfo.ChartName, o.actionClient, o.flags)
	if err != nil {
		return ResourceLists{}, err
	}

	NsResourceList, err := o.helmClient.GetNsResource(o.actionClient, operation)
	if err != nil {
		return ResourceLists{}, err
	}

	targetResourceList, err := o.helmClient.GetTargetResources(deployInfo.Ctx, manifest,
		o.actionClient.Namespace, o.resourceTransforms, deployInfo.BaseResource)
	if err != nil {
		return ResourceLists{}, fmt.Errorf("could not render resources from manifest: %w", err)
	}

	existingResourceList, err := util.FilterExistingResources(targetResourceList)
	if err != nil {
		return ResourceLists{}, fmt.Errorf("could not render existing resources from manifest: %w", err)
	}

	return ResourceLists{
		Target:    targetResourceList,
		Installed: existingResourceList,
		Namespace: NsResourceList,
	}, nil
}

func (o *Operations) consistencyCheck(deployInfo InstallInfo) (bool, error) {
	// verify CRDs
	if err := resource.CheckCRDs(deployInfo.Ctx, deployInfo.Crds, deployInfo.ClusterInfo.Client,
		false); err != nil {
		if apierrors.IsNotFound(err) {
			return false, nil
		}
		return false, err
	}

	// verify CR
	if err := resource.CheckCRs(deployInfo.Ctx, deployInfo.CustomResources, deployInfo.ClusterInfo.Client,
		false); err != nil {
		if apierrors.IsNotFound(err) {
			return false, nil
		}
		return false, err
	}

	// verify manifest resources - by count
	// TODO: better strategy for resource verification?
	resourceLists, err := o.getClusterResources(deployInfo, "")
	if err != nil {
		return false, errors.Wrap(err, "could not render current resources from manifest")
	}
	if len(resourceLists.Target) > len(resourceLists.Installed) {
		return false, nil
	}

	// custom states check
	if deployInfo.CheckFn != nil {
		return deployInfo.CheckFn(deployInfo.Ctx, deployInfo.BaseResource, o.logger, deployInfo.ClusterInfo)
	}
	return true, nil
}

func (o *Operations) install(deployInfo InstallInfo) (bool, error) {
	// install crds first - if present do not update!
	if err := resource.CheckCRDs(deployInfo.Ctx, deployInfo.Crds, deployInfo.ClusterInfo.Client,
		true); err != nil {
		return false, err
	}

	resourceLists, err := o.getClusterResources(deployInfo, OperationCreate)
	if err != nil {
		return false, err
	}

	if _, err = o.installResources(resourceLists); err != nil {
		return false, err
	}

	if ready, err := o.verifyResources(deployInfo.Ctx, resourceLists,
		deployInfo.CheckReadyStates, OperationCreate); !ready || err != nil {
		return ready, err
	}

	o.logger.Info("Install Complete!! Happy Manifesting!", "release", deployInfo.ReleaseName,
		"chart", deployInfo.ChartName)

	// update manifest chart in a separate go-routine
	if err = o.repoHandler.Update(deployInfo.Ctx); err != nil {
		return false, err
	}

	// install crs - if present do not update!
	if err := resource.CheckCRs(deployInfo.Ctx, deployInfo.CustomResources, deployInfo.Client,
		true); err != nil {
		return false, err
	}

	// custom states check
	if deployInfo.CheckFn != nil {
		return deployInfo.CheckFn(deployInfo.Ctx, deployInfo.BaseResource, o.logger, deployInfo.ClusterInfo)
	}
	return true, nil
}

func (o *Operations) installResources(resourceLists ResourceLists) (*kube.Result, error) {
	// create namespace resource first
	if len(resourceLists.Namespace) > 0 {
		if err := o.helmClient.CreateNamespace(resourceLists.Namespace); err != nil {
			return nil, err
		}
	}

	if resourceLists.Installed == nil && len(resourceLists.Target) > 0 {
		return o.helmClient.PerformCreate(resourceLists)
	}

	return o.helmClient.PerformUpdate(resourceLists, true)
}

func (o *Operations) verifyResources(ctx context.Context, resourceLists ResourceLists, verifyReadyStates bool,
	operationType HelmOperation,
) (bool, error) {
	// if Wait or WaitForJobs is enabled, wait for resources to be ready with a timeout
	if err := o.helmClient.CheckWaitForResources(resourceLists.getWaitForResources(), o.actionClient,
		operationType); err != nil {
		return false, err
	}

	if verifyReadyStates {
		// check target resources are ready or deleted without waiting
		return o.helmClient.CheckDesiredState(ctx, resourceLists.getWaitForResources(), operationType)
	}

	return true, nil
}

func (o *Operations) uninstallResources(resourceLists ResourceLists) error {
	if resourceLists.Installed != nil {
		response, delErrors := o.kubeClient.Delete(resourceLists.Installed)
		if len(delErrors) > 0 {
			var wrappedError error
			for _, err := range delErrors {
				wrappedError = fmt.Errorf("%w", err)
			}
			return wrappedError
		}

		o.logger.Info("component deletion executed", "resource count", len(response.Deleted))
	}

	if len(resourceLists.Namespace) > 0 {
		return o.helmClient.DeleteNamespace(resourceLists.Namespace)
	}
	return nil
}

func (o *Operations) uninstall(deployInfo InstallInfo) (bool, error) {
	resourceLists, err := o.getClusterResources(deployInfo, OperationDelete)
	if err != nil {
		return false, err
	}

	// delete crs first - proceed only if not found
	// proceed if CR type doesn't exist anymore - since associated CRDs might be deleted from resource uninstallation
	// since there might be a deletion process to be completed by other manifest resources
	deleted, err := resource.RemoveCRs(deployInfo.Ctx, deployInfo.CustomResources,
		deployInfo.ClusterInfo.Client)
	if !meta.IsNoMatchError(err) && (err != nil || !deleted) {
		return false, err
	}

	if err := o.uninstallResources(resourceLists); err != nil {
		return false, err
	}

	if ready, err := o.verifyResources(deployInfo.Ctx, resourceLists,
		deployInfo.CheckReadyStates, OperationDelete); !ready || err != nil {
		return ready, err
	}

	// update manifest chart in a separate go-routine
	if err = o.repoHandler.Update(deployInfo.Ctx); err != nil {
		return false, err
	}

	// delete crds first - if not present ignore!
	if err := resource.RemoveCRDs(deployInfo.Ctx, deployInfo.Crds, deployInfo.ClusterInfo.Client); err != nil {
		return false, err
	}

	// custom states check
	if deployInfo.CheckFn != nil {
		return deployInfo.CheckFn(deployInfo.Ctx, deployInfo.BaseResource, o.logger, deployInfo.ClusterInfo)
	}
	return true, err
}

func (o *Operations) getManifestForChartPath(chartPath, chartName string, actionClient *action.Install,
	flags types.ChartFlags,
) (string, error) {
	var err error
	helmRepo := false

	// 1. legacy case - helm repo
	if chartPath == "" {
		helmRepo = true
		chartPath, err = o.helmClient.DownloadChart(actionClient, chartName)
		if err != nil {
			return "", err
		}
	} else {
		// 2. OCI Image
		if renderedManifest, err := o.handleRenderedManifestForStaticChart(chartName, chartPath); err != nil {
			return "", err
		} else if renderedManifest != "" {
			return renderedManifest, nil
		}
	}
<<<<<<< HEAD
=======
	o.logger.V(util.DebugLogLevel).Info("chart located", "path", chartPath)
>>>>>>> 49a0297f

	// if rendered manifest doesn't exist
	chartRequested, err := o.repoHandler.LoadChart(chartPath, actionClient)
	if err != nil {
		return "", err
	}

	// retrieve manifest
	release, err := actionClient.Run(chartRequested, flags.SetFlags)
	if err != nil {
		return "", err
	}

	// optional: Uncomment below to print manifest
	// fmt.Println(release.Manifest)

	// write rendered manifest file
	if !helmRepo {
		err = util.WriteToFile(util.GetFsManifestChartPath(chartPath), []byte(release.Manifest))
	}
	return release.Manifest, err
}

func (o *Operations) handleRenderedManifestForStaticChart(chartName, chartPath string) (string, error) {
	// verify chart path exists
	if _, err := os.Stat(chartPath); err != nil {
		return "", fmt.Errorf("locating chart %s at path %s resulted in an error: %w", chartName, chartPath, err)
	}
	o.logger.Info(fmt.Sprintf("chart dir %s found at path %s", chartName, chartPath))

	// check if rendered manifest already exists
	stringifiedManifest, err := util.GetStringifiedYamlFromFilePath(util.GetFsManifestChartPath(chartPath))
	if err != nil {
		if !os.IsNotExist(err) {
			return "", fmt.Errorf("locating chart rendered manifest %s at path %s resulted in an error: %w",
				chartName, chartPath, err)
		}
		return "", nil
	}

	// return already rendered manifest here
	return stringifiedManifest, nil
}<|MERGE_RESOLUTION|>--- conflicted
+++ resolved
@@ -3,18 +3,18 @@
 import (
 	"context"
 	"fmt"
-	"os"
+
+	apiextensions "k8s.io/apiextensions-apiserver/pkg/apis/apiextensions/v1"
+	apierrors "k8s.io/apimachinery/pkg/api/errors"
+	"k8s.io/apimachinery/pkg/api/meta"
+	"k8s.io/apimachinery/pkg/apis/meta/v1/unstructured"
 
 	"github.com/go-logr/logr"
 	"github.com/pkg/errors"
 	"helm.sh/helm/v3/pkg/action"
 	"helm.sh/helm/v3/pkg/cli"
 	"helm.sh/helm/v3/pkg/kube"
-	apiextensions "k8s.io/apiextensions-apiserver/pkg/apis/apiextensions/v1"
-	apierrors "k8s.io/apimachinery/pkg/api/errors"
-	"k8s.io/apimachinery/pkg/api/meta"
 	v1 "k8s.io/apimachinery/pkg/apis/meta/v1"
-	"k8s.io/apimachinery/pkg/apis/meta/v1/unstructured"
 	"sigs.k8s.io/controller-runtime/pkg/client"
 
 	"github.com/kyma-project/module-manager/operator/pkg/custom"
@@ -371,29 +371,14 @@
 	flags types.ChartFlags,
 ) (string, error) {
 	var err error
-	helmRepo := false
-
-	// 1. legacy case - helm repo
 	if chartPath == "" {
-		helmRepo = true
 		chartPath, err = o.helmClient.DownloadChart(actionClient, chartName)
 		if err != nil {
 			return "", err
 		}
-	} else {
-		// 2. OCI Image
-		if renderedManifest, err := o.handleRenderedManifestForStaticChart(chartName, chartPath); err != nil {
-			return "", err
-		} else if renderedManifest != "" {
-			return renderedManifest, nil
-		}
-	}
-<<<<<<< HEAD
-=======
+	}
 	o.logger.V(util.DebugLogLevel).Info("chart located", "path", chartPath)
->>>>>>> 49a0297f
-
-	// if rendered manifest doesn't exist
+
 	chartRequested, err := o.repoHandler.LoadChart(chartPath, actionClient)
 	if err != nil {
 		return "", err
@@ -404,34 +389,7 @@
 	if err != nil {
 		return "", err
 	}
-
-	// optional: Uncomment below to print manifest
+	// TODO: Uncomment below to print manifest
 	// fmt.Println(release.Manifest)
-
-	// write rendered manifest file
-	if !helmRepo {
-		err = util.WriteToFile(util.GetFsManifestChartPath(chartPath), []byte(release.Manifest))
-	}
-	return release.Manifest, err
-}
-
-func (o *Operations) handleRenderedManifestForStaticChart(chartName, chartPath string) (string, error) {
-	// verify chart path exists
-	if _, err := os.Stat(chartPath); err != nil {
-		return "", fmt.Errorf("locating chart %s at path %s resulted in an error: %w", chartName, chartPath, err)
-	}
-	o.logger.Info(fmt.Sprintf("chart dir %s found at path %s", chartName, chartPath))
-
-	// check if rendered manifest already exists
-	stringifiedManifest, err := util.GetStringifiedYamlFromFilePath(util.GetFsManifestChartPath(chartPath))
-	if err != nil {
-		if !os.IsNotExist(err) {
-			return "", fmt.Errorf("locating chart rendered manifest %s at path %s resulted in an error: %w",
-				chartName, chartPath, err)
-		}
-		return "", nil
-	}
-
-	// return already rendered manifest here
-	return stringifiedManifest, nil
+	return release.Manifest, nil
 }