package manifest

import (
	"context"
	"fmt"

	"github.com/kyma-project/module-manager/operator/pkg/resource"
	"github.com/kyma-project/module-manager/operator/pkg/types"
	apiextensions "k8s.io/apiextensions-apiserver/pkg/apis/apiextensions/v1"
	"k8s.io/apimachinery/pkg/apis/meta/v1/unstructured"

	"github.com/go-logr/logr"
	"github.com/kyma-project/module-manager/operator/pkg/custom"
	manifestRest "github.com/kyma-project/module-manager/operator/pkg/rest"
	"github.com/kyma-project/module-manager/operator/pkg/util"
	"github.com/pkg/errors"
	"helm.sh/helm/v3/pkg/action"
	"helm.sh/helm/v3/pkg/cli"
	"helm.sh/helm/v3/pkg/kube"
	v1 "k8s.io/apimachinery/pkg/apis/meta/v1"
	"k8s.io/client-go/rest"
	"sigs.k8s.io/controller-runtime/pkg/client"
)

type Mode int

const (
	CreateMode Mode = iota
	DeletionMode
)

// ChartInfo defines chart information.
type ChartInfo struct {
	ChartPath    string
	RepoName     string
	URL          string
	ChartName    string
	ReleaseName  string
	ClientConfig map[string]interface{}
	Overrides    map[string]interface{}
}

// TODO: move Ctx out of struct.
type InstallInfo struct {
	*ChartInfo
	ResourceInfo
	custom.RemoteInfo
	Ctx              context.Context //nolint:containedctx
	CheckFn          custom.CheckFnType
	CheckReadyStates bool
}

type ResourceInfo struct {
	BaseResource    *unstructured.Unstructured
	CustomResources []*unstructured.Unstructured
	Crds            []*apiextensions.CustomResourceDefinition
}

type ResponseChan chan *InstallResponse

//nolint:errname
type InstallResponse struct {
	Ready             bool
	ChartName         string
	ClientConfig      map[string]interface{}
	Overrides         map[string]interface{}
	ResNamespacedName client.ObjectKey
	Err               error
}

func (r *InstallResponse) Error() string {
	return r.Err.Error()
}

type Operations struct {
	logger             *logr.Logger
	kubeClient         *kube.Client
	helmClient         *HelmClient
	repoHandler        *RepoHandler
	restGetter         *manifestRest.ManifestRESTClientGetter
	actionClient       *action.Install
	args               map[string]map[string]interface{}
	resourceTransforms []types.ObjectTransform
}

func NewOperations(logger *logr.Logger, restConfig *rest.Config, releaseName string, settings *cli.EnvSettings,
	args map[string]map[string]interface{}, resourceTransforms []types.ObjectTransform,
) (*Operations, error) {
	restGetter := manifestRest.NewRESTClientGetter(restConfig)
	kubeClient := kube.New(restGetter)
	helmClient, err := NewHelmClient(kubeClient, restGetter, restConfig, settings)
	if err != nil {
		return &Operations{}, err
	}

	operations := &Operations{
		logger:             logger,
		restGetter:         restGetter,
		repoHandler:        NewRepoHandler(logger, settings),
		kubeClient:         kubeClient,
		helmClient:         helmClient,
		args:               args,
		resourceTransforms: resourceTransforms,
	}

	operations.actionClient, err = operations.helmClient.NewInstallActionClient(v1.NamespaceDefault, releaseName, args)
	if err != nil {
		return &Operations{}, err
	}
	return operations, nil
}

func (o *Operations) getClusterResources(deployInfo InstallInfo, operation HelmOperation) (kube.ResourceList,
	kube.ResourceList, error,
) {
	if deployInfo.ChartPath == "" {
		if err := o.repoHandler.Add(deployInfo.RepoName, deployInfo.URL, o.logger); err != nil {
			return nil, nil, err
		}
	}

	manifest, err := o.getManifestForChartPath(deployInfo.ChartPath, deployInfo.ChartName, o.actionClient, o.args)
	if err != nil {
		return nil, nil, err
	}

	if err = o.helmClient.HandleNamespace(o.actionClient, operation); err != nil {
		return nil, nil, err
	}

	targetResources, err := o.helmClient.GetTargetResources(deployInfo.Ctx, manifest,
		o.actionClient.Namespace, o.resourceTransforms, deployInfo.BaseResource)
	if err != nil {
		return nil, nil, err
	}

	existingResources, err := util.FilterExistingResources(targetResources)
	if err != nil {
		return nil, nil, errors.Wrap(err, "could not render current resources from manifest")
	}

	return targetResources, existingResources, nil
}

func (o *Operations) VerifyResources(deployInfo InstallInfo) (bool, error) {
	targetResources, existingResources, err := o.getClusterResources(deployInfo, "")
	if err != nil {
		return false, errors.Wrap(err, "could not render current resources from manifest")
	}
	if len(targetResources) > len(existingResources) {
		return false, nil
	}
	return deployInfo.CheckFn(deployInfo.Ctx, deployInfo.BaseResource, o.logger, deployInfo.RemoteInfo)
}

func (o *Operations) Install(deployInfo InstallInfo) (bool, error) {
	// install crds first - if present do not update!
	if err := resource.CreateCRDs(deployInfo.Ctx, deployInfo.Crds, *deployInfo.RemoteInfo.RemoteClient); err != nil {
		return false, err
	}

	// install crs - if present do not update!
	if err := resource.CreateCRs(deployInfo.Ctx, deployInfo.CustomResources,
		*deployInfo.RemoteInfo.RemoteClient); err != nil {
		return false, err
	}

	targetResources, existingResources, err := o.getClusterResources(deployInfo, OperationCreate)
	if err != nil {
		return false, err
	}

	if existingResources == nil && len(targetResources) > 0 {
		if _, err = o.helmClient.PerformCreate(targetResources); err != nil {
			return false, err
		}
	} else {
		if _, err = o.helmClient.PerformUpdate(existingResources, targetResources, true); err != nil {
			return false, err
		}
	}

	// if Wait or WaitForJobs is enabled, wait for resources to be ready with a timeout
	if err = o.helmClient.CheckWaitForResources(targetResources, o.actionClient, OperationCreate); err != nil {
		return false, err
	}

	if deployInfo.CheckReadyStates {
		// check target resources are ready without waiting
		if ready, err := o.helmClient.CheckReadyState(deployInfo.Ctx, targetResources); !ready || err != nil {
			return ready, err
		}
	}

	o.logger.Info("Install Complete!! Happy Manifesting!", "release", deployInfo.ReleaseName,
		"chart", deployInfo.ChartName)

	// update manifest chart in a separate go-routine
	if err = o.repoHandler.Update(deployInfo.Ctx); err != nil {
		return false, err
	}

	// install crs - if present do not update!
	if err := resource.CreateCRs(deployInfo.Ctx, deployInfo.CustomResources, *deployInfo.RemoteClient); err != nil {
		return false, err
	}

	// custom states check
	return deployInfo.CheckFn(deployInfo.Ctx, deployInfo.BaseResource, o.logger, deployInfo.RemoteInfo)
}

func (o *Operations) Uninstall(deployInfo InstallInfo, create bool) (bool, error) {
	targetResources, existingResources, err := o.getClusterResources(deployInfo, OperationDelete)
	if err != nil {
		return false, err
	}

	if existingResources != nil {
		response, delErrors := o.kubeClient.Delete(existingResources)
		if len(delErrors) > 0 {
			var wrappedError error
			for _, err = range delErrors {
				wrappedError = fmt.Errorf("%w", err)
			}
			return false, wrappedError
		}

		o.logger.Info("component deletion executed", "resource count", len(response.Deleted))
	}

	if err = o.helmClient.CheckWaitForResources(targetResources, o.actionClient, OperationDelete); err != nil {
		return false, err
	}

	// update manifest chart in a separate go-routine
	if err = o.repoHandler.Update(deployInfo.Ctx); err != nil {
		return false, err
	}

	// delete crs first - if not present ignore!
	if err := resource.RemoveCRs(deployInfo.Ctx, deployInfo.CustomResources,
		*deployInfo.RemoteInfo.RemoteClient); err != nil {
		return false, err
	}

	// delete crds first - if not present ignore!
<<<<<<< HEAD
	//if err := resource.RemoveCRDs(deployInfo.Ctx, deployInfo.Crds, *deployInfo.RemoteClient); err != nil {
	//	return false, err
	//}
=======
	if err := resource.RemoveCRDs(deployInfo.Ctx, deployInfo.Crds, *deployInfo.RemoteInfo.RemoteClient); err != nil {
		return false, err
	}
>>>>>>> 456e50db

	if !create {
		return true, nil
	}
	// custom states check
	return deployInfo.CheckFn(deployInfo.Ctx, deployInfo.BaseResource, o.logger, deployInfo.RemoteInfo)
}

func (o *Operations) getManifestForChartPath(chartPath, chartName string, actionClient *action.Install,
	args map[string]map[string]interface{},
) (string, error) {
	var err error
	if chartPath == "" {
		chartPath, err = o.helmClient.DownloadChart(actionClient, chartName)
		if err != nil {
			return "", err
		}
	}
	o.logger.Info("chart located", "path", chartPath)

	chartRequested, err := o.repoHandler.LoadChart(chartPath, actionClient)
	if err != nil {
		return "", err
	}

	mergedVals, ok := args["set"]
	if !ok {
		mergedVals = map[string]interface{}{}
	}

	// retrieve manifest
	release, err := actionClient.Run(chartRequested, mergedVals)
	if err != nil {
		return "", err
	}
	// TODO: Uncomment below to print manifest
	// fmt.Println(release.Manifest)
	return release.Manifest, nil
}<|MERGE_RESOLUTION|>--- conflicted
+++ resolved
@@ -209,7 +209,7 @@
 	return deployInfo.CheckFn(deployInfo.Ctx, deployInfo.BaseResource, o.logger, deployInfo.RemoteInfo)
 }
 
-func (o *Operations) Uninstall(deployInfo InstallInfo, create bool) (bool, error) {
+func (o *Operations) Uninstall(deployInfo InstallInfo) (bool, error) {
 	targetResources, existingResources, err := o.getClusterResources(deployInfo, OperationDelete)
 	if err != nil {
 		return false, err
@@ -244,19 +244,10 @@
 	}
 
 	// delete crds first - if not present ignore!
-<<<<<<< HEAD
 	//if err := resource.RemoveCRDs(deployInfo.Ctx, deployInfo.Crds, *deployInfo.RemoteClient); err != nil {
 	//	return false, err
 	//}
-=======
-	if err := resource.RemoveCRDs(deployInfo.Ctx, deployInfo.Crds, *deployInfo.RemoteInfo.RemoteClient); err != nil {
-		return false, err
-	}
->>>>>>> 456e50db
-
-	if !create {
-		return true, nil
-	}
+
 	// custom states check
 	return deployInfo.CheckFn(deployInfo.Ctx, deployInfo.BaseResource, o.logger, deployInfo.RemoteInfo)
 }
