package manifest

import (
	"bytes"
	"context"
	"fmt"
	"reflect"
	"time"

	"github.com/go-logr/logr"
	apierrors "k8s.io/apimachinery/pkg/api/errors"
	"k8s.io/apimachinery/pkg/apis/meta/v1/unstructured"
	"k8s.io/apimachinery/pkg/runtime/schema"
	"k8s.io/client-go/rest"
	"k8s.io/client-go/restmapper"

	"helm.sh/helm/v3/pkg/action"
	"helm.sh/helm/v3/pkg/cli"
	"helm.sh/helm/v3/pkg/kube"

	"k8s.io/apimachinery/pkg/api/meta"
	v1 "k8s.io/apimachinery/pkg/apis/meta/v1"
	"k8s.io/apimachinery/pkg/runtime"
	"k8s.io/cli-runtime/pkg/resource"
	"k8s.io/client-go/kubernetes"

	manifestRest "github.com/kyma-project/module-manager/operator/pkg/rest"
	"github.com/kyma-project/module-manager/operator/pkg/types"
	"github.com/kyma-project/module-manager/operator/pkg/util"
)

type HelmClient struct {
	kubeClient   *kube.Client
	settings     *cli.EnvSettings
	restGetter   *manifestRest.ManifestRESTClientGetter
	clientSet    *kubernetes.Clientset
	restConfig   *rest.Config
	mapper       *restmapper.DeferredDiscoveryRESTMapper
	actionClient *action.Install
	repoHandler  *RepoHandler
	logger       *logr.Logger
}

//nolint:gochecknoglobals
var accessor = meta.NewAccessor()

// NewHelmClient creates and returns a new instance of HelmClient.
// HelmClient offers helm chart resource operations on a target cluster.
func NewHelmClient(restGetter *manifestRest.ManifestRESTClientGetter,
	discoveryMapper *restmapper.DeferredDiscoveryRESTMapper, restConfig *rest.Config, settings *cli.EnvSettings,
	releaseName string, flags types.ChartFlags, logger *logr.Logger,
) (*HelmClient, error) {
	var err error
	helmClient := &HelmClient{
		logger:      logger,
		repoHandler: NewRepoHandler(logger, settings),
		settings:    settings,
		restGetter:  restGetter,
		restConfig:  restConfig,
		mapper:      discoveryMapper,
	}

	helmClient.actionClient, helmClient.kubeClient, err = helmClient.newInstallActionClient(
		v1.NamespaceDefault, restGetter)
	if err != nil {
		return nil, err
	}

	helmClient.clientSet, err = helmClient.kubeClient.Factory.KubernetesClientSet()
	if err != nil {
		return nil, err
	}

	// set preliminary flag defaults for helm installation
	helmClient.setDefaultFlags(releaseName)

	// set custom flags for helm installation
	return helmClient, helmClient.setCustomFlags(flags)
}

func (h *HelmClient) newInstallActionClient(namespace string, restGetter *manifestRest.ManifestRESTClientGetter,
) (*action.Install, *kube.Client, error) {
	actionConfig, err := h.getGenericConfig(namespace, restGetter)
	if err != nil {
		return nil, nil, err
	}
	kubeClient, ok := actionConfig.KubeClient.(*kube.Client)
	if !ok {
		return nil, nil, fmt.Errorf("invalid kubeclient generation for helm installation")
	}
	return action.NewInstall(actionConfig), kubeClient, nil
}

func (h *HelmClient) getGenericConfig(namespace string, restGetter *manifestRest.ManifestRESTClientGetter,
) (*action.Configuration, error) {
	actionConfig := new(action.Configuration)
	if err := actionConfig.Init(restGetter, namespace, "secrets",
		func(format string, v ...interface{}) {
			format = fmt.Sprintf("%s\n", format)
			h.logger.V(util.DebugLogLevel).Info(fmt.Sprintf(format, v...))
		}); err != nil {
		return nil, err
	}
	return actionConfig, nil
}

func (h *HelmClient) setDefaultFlags(releaseName string) {
	h.actionClient.DryRun = true
	h.actionClient.Atomic = false

	h.actionClient.WaitForJobs = false

	h.actionClient.Replace = true     // Skip the name check
	h.actionClient.IncludeCRDs = true // include CRDs in the templated output
	h.actionClient.UseReleaseName = false
	h.actionClient.ReleaseName = releaseName

	// ClientOnly has no interaction with the API server
	// So unless mentioned no additional API Versions can be used as part of helm chart installation
	h.actionClient.ClientOnly = false

	h.actionClient.Namespace = v1.NamespaceDefault
	// this will prohibit resource conflict validation while uninstalling
	h.actionClient.IsUpgrade = true

	// default versioning if unspecified
	if h.actionClient.Version == "" && h.actionClient.Devel {
		h.actionClient.Version = ">0.0.0-0"
	}
}

func (h *HelmClient) setCustomFlags(flags types.ChartFlags) error {
	clientValue := reflect.Indirect(reflect.ValueOf(h.actionClient))

	// TODO: as per requirements add more Kind types
	for flagKey, flagValue := range flags.ConfigFlags {
		value := clientValue.FieldByName(flagKey)
		if !value.IsValid() || !value.CanSet() {
			continue
		}

		validConversion := true

		//nolint:exhaustive
		switch value.Kind() {
		case reflect.Bool:
			var valueToBeSet bool
			valueToBeSet, validConversion = flagValue.(bool)
			if validConversion {
				value.SetBool(valueToBeSet)
			}
		case reflect.Int, reflect.Int64:
			var valueToBeSet int64
			valueToBeSet, validConversion = flagValue.(int64)
			if validConversion {
				value.SetInt(valueToBeSet)
			} else {
				var fallbackInt64 time.Duration
				fallbackInt64, validConversion = flagValue.(time.Duration)
				if validConversion {
					value.SetInt(int64(fallbackInt64))
				}
			}
		case reflect.String:
			var valueToBeSet string
			valueToBeSet, validConversion = flagValue.(string)
			if validConversion {
				value.SetString(valueToBeSet)
			}
		}

		if !validConversion {
			return fmt.Errorf("unsupported flag value %s:%v", flagKey, flagValue)
		}
	}
	return nil
}

func (h *HelmClient) DownloadChart(repoName, url, chartName string) (string, error) {
	err := h.repoHandler.Add(repoName, url)
	if err != nil {
		return "", err
	}
	return h.actionClient.ChartPathOptions.LocateChart(chartName, h.settings)
}

func (h *HelmClient) RenderManifestFromChartPath(chartPath string, flags types.Flags) (string, error) {
	// if rendered manifest doesn't exist
	chartRequested, err := h.repoHandler.LoadChart(chartPath, h.actionClient)
	if err != nil {
		return "", err
	}

	// retrieve manifest
	release, err := h.actionClient.Run(chartRequested, flags)
	if err != nil {
		return "", err
	}

	return release.Manifest, nil
}

func (h *HelmClient) UpdateRepo(repoName, url string) error {
	return h.repoHandler.Add(repoName, url)
}

func (h *HelmClient) GetNsResource() (kube.ResourceList, error) {
	// set kubeclient namespace for override
	h.kubeClient.Namespace = h.actionClient.Namespace

	// validate namespace parameters
	// proceed only if not default namespace since it already exists
	if !h.actionClient.CreateNamespace || h.actionClient.Namespace == v1.NamespaceDefault {
		return nil, nil
	}

	ns := h.actionClient.Namespace
	nsBuf, err := util.GetNamespaceObjBytes(ns)
	if err != nil {
		return nil, err
	}
	return h.kubeClient.Build(bytes.NewBuffer(nsBuf), false)
}

func (h *HelmClient) createNamespace(namespace kube.ResourceList) error {
	if _, err := h.kubeClient.Create(namespace); err != nil && !apierrors.IsAlreadyExists(err) {
		return err
	}
	return nil
}

func (h *HelmClient) deleteNamespace(namespace kube.ResourceList) error {
	if _, delErrors := h.kubeClient.Delete(namespace); len(delErrors) > 0 {
		var wrappedError error
		for _, err := range delErrors {
			wrappedError = fmt.Errorf("%w", err)
		}
		return wrappedError
	}
	return nil
}

func newRestClient(restConfig *rest.Config, gv schema.GroupVersion) (resource.RESTClient, error) {
	restConfig.ContentConfig = resource.UnstructuredPlusDefaultContentConfig()
	restConfig.GroupVersion = &gv

	if len(gv.Group) == 0 {
		restConfig.APIPath = "/api"
	} else {
		restConfig.APIPath = "/apis"
	}

	return rest.RESTClientFor(restConfig)
}

func (h *HelmClient) assignRestMapping(gvk schema.GroupVersionKind, info *resource.Info) error {
	restMapping, err := h.mapper.RESTMapping(gvk.GroupKind(), gvk.Version)
	if err != nil {
		h.mapper.Reset()
		return err
	}
	info.Mapping = restMapping
	return nil
}

func (h *HelmClient) convertToInfo(unstructuredObj *unstructured.Unstructured) (*resource.Info, error) {
	//TODO:  manual invalidation of mem cache client to maintain current state of server mapping for API resources
	info := &resource.Info{}
	gvk := unstructuredObj.GroupVersionKind()
	gv := gvk.GroupVersion()
	client, err := newRestClient(h.restConfig, gv)
	if err != nil {
		return nil, err
	}
	info.Client = client
	if err = h.assignRestMapping(gvk, info); err != nil {
		return nil, err
	}

	info.Namespace = unstructuredObj.GetNamespace()
	info.Name = unstructuredObj.GetName()
	info.Object = unstructuredObj.DeepCopyObject()
	return info, nil
}

func (h *HelmClient) transformManifestResources(ctx context.Context, manifest string,
	transforms []types.ObjectTransform, object types.BaseCustomObject,
) (kube.ResourceList, error) {
	var resourceList kube.ResourceList
	objects, err := util.ParseManifestStringToObjects(manifest)
	if err != nil {
		return nil, err
	}

	for _, transform := range transforms {
		if err = transform(ctx, object, objects); err != nil {
			return nil, err
		}
	}

	for _, unstructuredObject := range objects.Items {
		resourceInfo, err := h.convertToInfo(unstructuredObject)
		if err != nil {
			return nil, err
		}
		resourceList = append(resourceList, resourceInfo)
	}
	return resourceList, err
}

func (h *HelmClient) GetTargetResources(ctx context.Context, manifest string,
	transforms []types.ObjectTransform, object types.BaseCustomObject,
) (kube.ResourceList, error) {
	var resourceList kube.ResourceList
	var err error

	if len(transforms) == 0 {
		resourceList, err = h.kubeClient.Build(bytes.NewBufferString(manifest), false)
	} else {
		resourceList, err = h.transformManifestResources(ctx, manifest, transforms, object)
	}

	if err != nil {
		return nil, err
	}

	// verify namespace override if not done by kubeclient
	if err = overrideNamespace(resourceList, h.actionClient.Namespace); err != nil {
		return nil, err
	}
	return resourceList, nil
}

func (h *HelmClient) PerformUpdate(resourceLists types.ResourceLists, force bool,
) (*kube.Result, error) {
	// create namespace resource first
	if len(resourceLists.Namespace) > 0 {
		if err := h.createNamespace(resourceLists.Namespace); err != nil {
			return nil, err
		}
	}
	return h.kubeClient.Update(resourceLists.Installed, resourceLists.Target, force)
}

func (h *HelmClient) PerformCreate(resourceLists types.ResourceLists) (*kube.Result, error) {
<<<<<<< HEAD
=======
	// create namespace resource first
	if len(resourceLists.Namespace) > 0 {
		if err := h.createNamespace(resourceLists.Namespace); err != nil {
			return nil, err
		}
	}
>>>>>>> 7cb3b8f6
	return h.kubeClient.Create(resourceLists.Target)
}

func (h *HelmClient) PerformDelete(resourceLists types.ResourceLists) (int, error) {
	count := 0
	if resourceLists.Installed != nil {
		response, delErrors := h.kubeClient.Delete(resourceLists.Installed)
		if len(delErrors) > 0 {
			var wrappedError error
			for _, err := range delErrors {
				wrappedError = fmt.Errorf("%w", err)
			}
			return 0, wrappedError
		}

		count = len(response.Deleted)
	}

	if len(resourceLists.Namespace) > 0 {
		count++
		if err := h.deleteNamespace(resourceLists.Namespace); err != nil {
			return 0, err
		}
	}
	return count, nil
}

func (h *HelmClient) CheckWaitForResources(ctx context.Context, targetResources kube.ResourceList,
	operation types.HelmOperation, verifyWithoutTimeout bool,
) (bool, error) {
	// verifyWithoutTimeout flag checks native resources are in their respective ready states
	// without a timeout defined
	if verifyWithoutTimeout {
		if operation == types.OperationDelete {
			return checkResourcesDeleted(targetResources)
		}

		readyChecker := kube.NewReadyChecker(h.clientSet, func(format string, v ...interface{}) {},
			kube.PausedAsReady(true), kube.CheckJobs(true))
		return checkReady(ctx, targetResources, readyChecker)
	}

	// if Wait or WaitForJobs is enabled, resources are verified to be in ready state with a timeout
	if !h.actionClient.Wait || h.actionClient.Timeout == 0 {
		// return here as ready, since waiting flags were not set
		return true, nil
	}

	if operation == types.OperationDelete {
		// WaitForDelete reports an error if resources are not deleted in the specified timeout
		return true, h.kubeClient.WaitForDelete(targetResources, h.actionClient.Timeout)
	}

	if h.actionClient.WaitForJobs {
		// WaitWithJobs reports an error if resources are not deleted in the specified timeout
		return true, h.kubeClient.WaitWithJobs(targetResources, h.actionClient.Timeout)
	}
	// Wait reports an error if resources are not deleted in the specified timeout
	return true, h.kubeClient.Wait(targetResources, h.actionClient.Timeout)
}

func (h *HelmClient) UpdateRepos(ctx context.Context) error {
	return h.repoHandler.Update(ctx)
}

func checkResourcesDeleted(targetResources kube.ResourceList) (bool, error) {
	resourcesDeleted := true
	err := targetResources.Visit(func(info *resource.Info, err error) error {
		if err != nil {
			return err
		}
		err = info.Get()
		if err == nil || !apierrors.IsNotFound(err) {
			resourcesDeleted = false
			return err
		}
		return nil
	})
	return resourcesDeleted, err
}

func setNamespaceIfNotPresent(targetNamespace string, resourceInfo *resource.Info,
	helper *resource.Helper, runtimeObject runtime.Object,
) error {
	// check if resource is scoped to namespaces
	if helper.NamespaceScoped && resourceInfo.Namespace == "" {
		// check existing namespace - continue only if not set
		if targetNamespace == "" {
			targetNamespace = v1.NamespaceDefault
		}

		// set namespace on request
		resourceInfo.Namespace = targetNamespace
		if _, err := meta.Accessor(runtimeObject); err != nil {
			return err
		}

		// set namespace on runtime object
		return accessor.SetNamespace(runtimeObject, targetNamespace)
	}
	return nil
}

func overrideNamespace(resourceList kube.ResourceList, targetNamespace string) error {
	return resourceList.Visit(func(info *resource.Info, err error) error {
		if err != nil {
			return err
		}

		helper := resource.NewHelper(info.Client, info.Mapping)
		return setNamespaceIfNotPresent(targetNamespace, info, helper, info.Object)
	})
}

func checkReady(ctx context.Context, resourceList kube.ResourceList,
	readyChecker kube.ReadyChecker,
) (bool, error) {
	resourcesReady := true
	err := resourceList.Visit(func(info *resource.Info, err error) error {
		if err != nil {
			return err
		}

		if ready, err := readyChecker.IsReady(ctx, info); !ready || err != nil {
			resourcesReady = ready
			return err
		}
		return nil
	})
	return resourcesReady, err
}<|MERGE_RESOLUTION|>--- conflicted
+++ resolved
@@ -343,15 +343,12 @@
 }
 
 func (h *HelmClient) PerformCreate(resourceLists types.ResourceLists) (*kube.Result, error) {
-<<<<<<< HEAD
-=======
 	// create namespace resource first
 	if len(resourceLists.Namespace) > 0 {
 		if err := h.createNamespace(resourceLists.Namespace); err != nil {
 			return nil, err
 		}
 	}
->>>>>>> 7cb3b8f6
 	return h.kubeClient.Create(resourceLists.Target)
 }
 
