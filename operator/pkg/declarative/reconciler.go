--- conflicted
+++ resolved
@@ -116,11 +116,7 @@
 	case types.StateDeleting:
 		return ctrl.Result{Requeue: true}, r.HandleDeletingState(ctx, objectInstance)
 	case types.StateError:
-<<<<<<< HEAD
 		return ctrl.Result{Requeue: true}, r.HandleProcessingState(ctx, objectInstance)
-=======
-		return ctrl.Result{Requeue: true}, r.HandleErrorState(ctx, objectInstance)
->>>>>>> 13d3b0ed
 	case types.StateReady:
 		return ctrl.Result{RequeueAfter: requeueInterval}, r.HandleReadyState(ctx, objectInstance)
 	}
@@ -130,6 +126,8 @@
 
 // HandleInitialState bootstraps state handling for the reconciled resource.
 func (r *ManifestReconciler) HandleInitialState(ctx context.Context, objectInstance types.BaseCustomObject) error {
+	// TODO: initial logic here
+
 	status, err := getStatusFromObjectInstance(objectInstance)
 	if err != nil {
 		return err
@@ -355,6 +353,7 @@
 ) error {
 	var err error
 	var unstructStatus map[string]interface{}
+
 	switch typedObject := objectInstance.(type) {
 	case types.CustomObject:
 		typedObject.SetStatus(status)
