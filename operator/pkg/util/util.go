--- conflicted
+++ resolved
@@ -5,7 +5,6 @@
 	"bytes"
 	"fmt"
 	"io"
-	"os"
 	"path"
 	"path/filepath"
 	"strings"
@@ -25,15 +24,7 @@
 )
 
 const (
-<<<<<<< HEAD
-	manifestDir                     = "manifest"
-	manifestFile                    = "manifest.yaml"
-	YamlDecodeBufferSize            = 2048
-	OwnerFilePermission             = 0o770
-	OthersReadExecuteFilePermission = 0o755
-=======
 	DebugLogLevel = 2
->>>>>>> 49a0297f
 )
 
 func GetNamespaceObjBytes(clientNs string) ([]byte, error) {
@@ -132,56 +123,4 @@
 
 		objects.Items = append(objects.Items, &unstructuredObj)
 	}
-}
-
-func GetFsChartPath(imageSpec types.ImageSpec) string {
-	return filepath.Join(os.TempDir(), fmt.Sprintf("%s-%s", imageSpec.Name, imageSpec.Ref))
-}
-
-func GetFsManifestChartPath(imageChartPath string) string {
-	return filepath.Join(imageChartPath, manifestDir, manifestFile)
-}
-
-func GetYamlFileContent(filePath string) (interface{}, error) {
-	var fileContent interface{}
-	file, err := os.Open(filePath)
-	if err != nil {
-		return nil, err
-	}
-	if file != nil {
-		if err = yamlUtil.NewYAMLOrJSONDecoder(file, YamlDecodeBufferSize).Decode(&fileContent); err != nil {
-			return nil, fmt.Errorf("reading content from file path %s: %w", filePath, err)
-		}
-		err = file.Close()
-	}
-
-	return fileContent, err
-}
-
-func GetStringifiedYamlFromFilePath(filePath string) (string, error) {
-	file, err := os.ReadFile(filePath)
-	if err != nil {
-		return "", err
-	}
-
-	return string(file), err
-}
-
-func WriteToFile(filePath string, bytes []byte) error {
-	// create directory
-	if err := os.MkdirAll(filepath.Dir(filePath), OwnerFilePermission); err != nil {
-		return err
-	}
-
-	// create file
-	file, err := os.Create(filePath)
-	if err != nil {
-		return fmt.Errorf("file creation at path %s caused an error: %w", filePath, err)
-	}
-
-	// write to file
-	if _, err = file.Write(bytes); err != nil {
-		return fmt.Errorf("writing file to path %s caused an error: %w", filePath, err)
-	}
-	return file.Close()
 }