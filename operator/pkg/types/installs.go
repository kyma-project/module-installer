package types

import (
	"context"
<<<<<<< HEAD
=======

	"helm.sh/helm/v3/pkg/kube"
	"k8s.io/apimachinery/pkg/apis/meta/v1/unstructured"
	"k8s.io/client-go/rest"
	"sigs.k8s.io/controller-runtime/pkg/client"
)
>>>>>>> 7cb3b8f6

	"helm.sh/helm/v3/pkg/kube"
	"k8s.io/apiextensions-apiserver/pkg/apis/apiextensions/v1"
	"k8s.io/apimachinery/pkg/apis/meta/v1/unstructured"
	"sigs.k8s.io/controller-runtime/pkg/client"

	"github.com/kyma-project/module-manager/operator/pkg/custom"
)

// +kubebuilder:validation:Enum=helm-chart;oci-ref;"kustomize";""
type RefTypeMetadata string

func (r RefTypeMetadata) NotEmpty() bool {
	return r != NilRefType
}

const (
	HelmChartType RefTypeMetadata = "helm-chart"
	OciRefType    RefTypeMetadata = "oci-ref"
	KustomizeType RefTypeMetadata = "kustomize"
	NilRefType    RefTypeMetadata = ""
)

// Flags define a set of configurable flags.
type Flags map[string]interface{}

// ChartFlags define flag based configurations for helm chart processing.
type ChartFlags struct {
	// ConfigFlags support string, bool and int types as helm chart flags
	// check: https://github.com/helm/helm/blob/d7b4c38c42cb0b77f1bcebf9bb4ae7695a10da0b/pkg/action/install.go#L67
	ConfigFlags Flags

	// SetFlags are chart value overrides
	SetFlags Flags
}

// ImageSpec defines OCI Image specifications.
type ImageSpec struct {
	// Repo defines the Image repo
	// +kubebuilder:validation:Optional
	Repo string `json:"repo"`

	// Name defines the Image name
	// +kubebuilder:validation:Optional
	Name string `json:"name"`

	// Ref is either a sha value, tag or version
	// +kubebuilder:validation:Optional
	Ref string `json:"ref"`

	// Type defines the chart as "oci-ref"
	// +kubebuilder:validation:Optional
	Type RefTypeMetadata `json:"type"`
}

// HelmChartSpec defines the specification for a helm chart.
type HelmChartSpec struct {
	// URL defines the helm repo URL
	// +kubebuilder:validation:Optional
	URL string `json:"url"`

	// ChartName defines the helm chart name
	// +kubebuilder:validation:Optional
	ChartName string `json:"chartName"`

	// Type defines the chart as "helm-chart"
	// +kubebuilder:validation:Optional
	Type RefTypeMetadata `json:"type"`
}

// KustomizeSpec defines the specification for a Kustomize specification.
type KustomizeSpec struct {
	// Path defines the Kustomize path
	Path string `json:"path"`

	// Type defines the chart as "kustomize"
	// +kubebuilder:validation:Optional
	Type RefTypeMetadata `json:"type"`
}

// ManifestResources holds a collection of objects, so that we can filter / sequence them.
type ManifestResources struct {
	Items []*unstructured.Unstructured
	Blobs [][]byte
}

<<<<<<< HEAD
// InstallInfo represents deployment information artifacts to be processed
type InstallInfo struct {
	// ChartInfo represents chart information to be processed
	*ChartInfo
	// ResourceInfo represents additional resources to be processed
	ResourceInfo
	// ClusterInfo represents target cluster information
	custom.ClusterInfo
	// Ctx hold the current context
	Ctx context.Context //nolint:containedctx
	// CheckFn returns a boolean indicating ready state based on custom checks
	CheckFn custom.CheckFnType
	// CheckReadyStates indicates if native resources should be checked for ready states
	CheckReadyStates bool
}

// ChartInfo defines helm chart information
type ChartInfo struct {
	ChartPath   string
	RepoName    string
	URL         string
	ChartName   string
	ReleaseName string
	Flags       ChartFlags
	// Kustomize installation
	Kustomize bool
}

=======
// ClusterInfo describes client and config for a cluster.
type ClusterInfo struct {
	Config *rest.Config
	Client client.Client
}

// IsEmpty indicates if ClusterInfo is empty.
func (r ClusterInfo) IsEmpty() bool {
	return r.Config == nil
}

type HelmClient interface {
	DownloadChart(repoName, url, chartName string) (string, error)
	RenderManifestFromChartPath(chartPath string, flags Flags) (string, error)
	GetNsResource() (kube.ResourceList, error)
	GetTargetResources(ctx context.Context, manifest string,
		transforms []ObjectTransform, object BaseCustomObject) (kube.ResourceList, error)
	PerformUpdate(resourceLists ResourceLists, force bool) (*kube.Result, error)
	PerformCreate(resourceLists ResourceLists) (*kube.Result, error)
	PerformDelete(resourceLists ResourceLists) (int, error)
	CheckWaitForResources(ctx context.Context, targetResources kube.ResourceList, operation HelmOperation,
		verifyWithoutTimeout bool) (bool, error)
	UpdateRepos(ctx context.Context) error
}

type OperationType string

type HelmOperation OperationType

const (
	OperationCreate HelmOperation = "create"
	OperationDelete HelmOperation = "delete"
)

>>>>>>> 7cb3b8f6
type ResourceLists struct {
	Target    kube.ResourceList
	Installed kube.ResourceList
	Namespace kube.ResourceList
}

func (r ResourceLists) GetWaitForResources() kube.ResourceList {
	return append(r.Target, r.Namespace...)
<<<<<<< HEAD
}

// ResourceInfo represents additional resources
type ResourceInfo struct {
	// BaseResource represents base custom resource that is being reconciled
	BaseResource *unstructured.Unstructured
	// CustomResources represents a set of additional custom resources to be installed
	CustomResources []*unstructured.Unstructured
	// Crds represents a set of additional custom resource definitions to be installed
	Crds []*v1.CustomResourceDefinition
}

type ResponseChan chan *InstallResponse

//nolint:errname
type InstallResponse struct {
	Ready             bool
	ChartName         string
	Flags             ChartFlags
	ResNamespacedName client.ObjectKey
	Err               error
}

func (r *InstallResponse) Error() string {
	return r.Err.Error()
=======
>>>>>>> 7cb3b8f6
}<|MERGE_RESOLUTION|>--- conflicted
+++ resolved
@@ -2,15 +2,6 @@
 
 import (
 	"context"
-<<<<<<< HEAD
-=======
-
-	"helm.sh/helm/v3/pkg/kube"
-	"k8s.io/apimachinery/pkg/apis/meta/v1/unstructured"
-	"k8s.io/client-go/rest"
-	"sigs.k8s.io/controller-runtime/pkg/client"
-)
->>>>>>> 7cb3b8f6
 
 	"helm.sh/helm/v3/pkg/kube"
 	"k8s.io/apiextensions-apiserver/pkg/apis/apiextensions/v1"
@@ -97,36 +88,6 @@
 	Blobs [][]byte
 }
 
-<<<<<<< HEAD
-// InstallInfo represents deployment information artifacts to be processed
-type InstallInfo struct {
-	// ChartInfo represents chart information to be processed
-	*ChartInfo
-	// ResourceInfo represents additional resources to be processed
-	ResourceInfo
-	// ClusterInfo represents target cluster information
-	custom.ClusterInfo
-	// Ctx hold the current context
-	Ctx context.Context //nolint:containedctx
-	// CheckFn returns a boolean indicating ready state based on custom checks
-	CheckFn custom.CheckFnType
-	// CheckReadyStates indicates if native resources should be checked for ready states
-	CheckReadyStates bool
-}
-
-// ChartInfo defines helm chart information
-type ChartInfo struct {
-	ChartPath   string
-	RepoName    string
-	URL         string
-	ChartName   string
-	ReleaseName string
-	Flags       ChartFlags
-	// Kustomize installation
-	Kustomize bool
-}
-
-=======
 // ClusterInfo describes client and config for a cluster.
 type ClusterInfo struct {
 	Config *rest.Config
@@ -161,7 +122,6 @@
 	OperationDelete HelmOperation = "delete"
 )
 
->>>>>>> 7cb3b8f6
 type ResourceLists struct {
 	Target    kube.ResourceList
 	Installed kube.ResourceList
@@ -170,7 +130,44 @@
 
 func (r ResourceLists) GetWaitForResources() kube.ResourceList {
 	return append(r.Target, r.Namespace...)
-<<<<<<< HEAD
+}
+
+// InstallInfo represents deployment information artifacts to be processed
+type InstallInfo struct {
+	// ChartInfo represents chart information to be processed
+	*ChartInfo
+	// ResourceInfo represents additional resources to be processed
+	ResourceInfo
+	// ClusterInfo represents target cluster information
+	custom.ClusterInfo
+	// Ctx hold the current context
+	Ctx context.Context //nolint:containedctx
+	// CheckFn returns a boolean indicating ready state based on custom checks
+	CheckFn custom.CheckFnType
+	// CheckReadyStates indicates if native resources should be checked for ready states
+	CheckReadyStates bool
+}
+
+// ChartInfo defines helm chart information
+type ChartInfo struct {
+	ChartPath   string
+	RepoName    string
+	URL         string
+	ChartName   string
+	ReleaseName string
+	Flags       ChartFlags
+	// Kustomize installation
+	Kustomize bool
+}
+
+type ResourceLists struct {
+	Target    kube.ResourceList
+	Installed kube.ResourceList
+	Namespace kube.ResourceList
+}
+
+func (r ResourceLists) GetWaitForResources() kube.ResourceList {
+	return append(r.Target, r.Namespace...)
 }
 
 // ResourceInfo represents additional resources
@@ -196,6 +193,4 @@
 
 func (r *InstallResponse) Error() string {
 	return r.Err.Error()
-=======
->>>>>>> 7cb3b8f6
 }