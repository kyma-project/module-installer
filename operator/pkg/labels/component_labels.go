package labels

const (
	OperatorPrefix    = "operator.kyma-project.io"
	ComponentPrefix   = "component.kyma-project.io"
	Separator         = "/"
	ComponentOwner    = OperatorPrefix + Separator + "kyma-name"
	ManagedBy         = OperatorPrefix + Separator + "managed-by"
<<<<<<< HEAD
	KymaOperator      = "lifecycle-manager"
	moduleManager     = "module-manager"
=======
	LifecycleManager  = "lifecycle-manager"
	ManifestOperator  = "manifest-operator"
>>>>>>> 149f497b
	ManifestFinalizer = "component.kyma-project.io/manifest"
)<|MERGE_RESOLUTION|>--- conflicted
+++ resolved
@@ -6,12 +6,7 @@
 	Separator         = "/"
 	ComponentOwner    = OperatorPrefix + Separator + "kyma-name"
 	ManagedBy         = OperatorPrefix + Separator + "managed-by"
-<<<<<<< HEAD
-	KymaOperator      = "lifecycle-manager"
-	moduleManager     = "module-manager"
-=======
 	LifecycleManager  = "lifecycle-manager"
 	ManifestOperator  = "manifest-operator"
->>>>>>> 149f497b
 	ManifestFinalizer = "component.kyma-project.io/manifest"
 )