/*
Copyright 2022.

Licensed under the Apache License, Version 2.0 (the "License");
you may not use this file except in compliance with the License.
You may obtain a copy of the License at

    http://www.apache.org/licenses/LICENSE-2.0

Unless required by applicable law or agreed to in writing, software
distributed under the License is distributed on an "AS IS" BASIS,
WITHOUT WARRANTIES OR CONDITIONS OF ANY KIND, either express or implied.
See the License for the specific language governing permissions and
limitations under the License.
*/

package main

import (
	"flag"
<<<<<<< HEAD
	"os"

	manifestv1alpha1 "github.com/kyma-project/manifest-operator/api/api/v1alpha1"
=======
	manifestv1alpha1 "github.com/kyma-project/manifest-operator/api/api/v1alpha1"
	opLabels "github.com/kyma-project/manifest-operator/operator/pkg/labels"
	v1 "k8s.io/api/core/v1"
	apiExtensionsv1 "k8s.io/apiextensions-apiserver/pkg/apis/apiextensions/v1"
	"k8s.io/apimachinery/pkg/labels"
	"os"
	"sigs.k8s.io/controller-runtime/pkg/cache"
	"time"
>>>>>>> cc3d8c28

	// Import all Kubernetes client auth plugins (e.g. Azure, GCP, OIDC, etc.)
	// to ensure that exec-entrypoint and run can make use of them.
	_ "k8s.io/client-go/plugin/pkg/client/auth"

	"k8s.io/apimachinery/pkg/runtime"
	utilruntime "k8s.io/apimachinery/pkg/util/runtime"
	clientgoscheme "k8s.io/client-go/kubernetes/scheme"
	ctrl "sigs.k8s.io/controller-runtime"
	"sigs.k8s.io/controller-runtime/pkg/healthz"
	"sigs.k8s.io/controller-runtime/pkg/log/zap"

	"github.com/kyma-project/manifest-operator/operator/controllers"
	//+kubebuilder:scaffold:imports
)

var (
	scheme   = runtime.NewScheme()
	setupLog = ctrl.Log.WithName("setup")
)

func init() {
	utilruntime.Must(clientgoscheme.AddToScheme(scheme))
	utilruntime.Must(manifestv1alpha1.AddToScheme(scheme))
	utilruntime.Must(apiExtensionsv1.AddToScheme(scheme))

	//+kubebuilder:scaffold:scheme
}

func main() {
	var metricsAddr string
	var enableLeaderElection, verifyInstallation bool
	var probeAddr string
<<<<<<< HEAD
	var listenerAddr string
=======
	var requeueSuccessInterval, requeueFailureInterval, requeueWaitingInterval time.Duration
	var concurrentReconciles, workersConcurrentManifests int
>>>>>>> cc3d8c28
	flag.StringVar(&metricsAddr, "metrics-bind-address", ":2020", "The address the metric endpoint binds to.")
	flag.StringVar(&probeAddr, "health-probe-bind-address", ":2021", "The address the probe endpoint binds to.")
	flag.StringVar(&listenerAddr, "skr-listener-bind-address", ":2022", "The address the skr listener endpoint binds to.")
	flag.BoolVar(&enableLeaderElection, "leader-elect", false,
		"Enable leader election for controller manager. "+
			"Enabling this will ensure there is only one active controller manager.")
	flag.DurationVar(&requeueSuccessInterval, "requeue-success-interval", 20*time.Second,
		"Determines the duration after which an already successfully reconciled Kyma is enqueued for checking, "+
			"if it's still in a consistent state.")
	flag.DurationVar(&requeueFailureInterval, "requeue-failure-interval", 10*time.Second,
		"Determines the duration after which a failing reconciliation is retried and "+
			"enqueued for a next try at recovering (e.g. because an Remote Synchronization Interaction failed).")
	flag.DurationVar(&requeueWaitingInterval, "requeue-waiting-interval", 3*time.Second,
		"Determines the duration after which a pending reconciliation is requeued, "+
			"if the operator decides that it needs to wait for a certain state to update before it can proceed "+
			"(e.g. because of pending finalizers in the deletion process).")
	flag.IntVar(&concurrentReconciles, "concurrent-reconciles", 1,
		"Determines the number of concurrent reconciliations by the operator.")
	flag.IntVar(&workersConcurrentManifests, "workers-concurrent-manifest", 4,
		"Determines the number of concurrent manifest operations for a single resource by the operator.")
	flag.BoolVar(&verifyInstallation, "verify-installation", false,
		"Indicates if installed resources should be verified after installation, "+
			"before marking the resource state to a consistent state.")

	opts := zap.Options{
		Development: true,
	}
	opts.BindFlags(flag.CommandLine)
	flag.Parse()

	ctrl.SetLogger(zap.New(zap.UseFlagOptions(&opts)))

	mgr, err := ctrl.NewManager(ctrl.GetConfigOrDie(), ctrl.Options{
		Scheme:                 scheme,
		MetricsBindAddress:     metricsAddr,
		Port:                   9443,
		HealthProbeBindAddress: probeAddr,
		LeaderElection:         enableLeaderElection,
		LeaderElectionID:       "7f5e28d0.kyma-project.io",
		NewCache: cache.BuilderWithOptions(cache.Options{
			SelectorsByObject: cache.SelectorsByObject{
				&v1.Secret{}: {
					Label: labels.SelectorFromSet(
						labels.Set{opLabels.ManagedBy: opLabels.KymaOperator},
					),
				},
			},
		}),
	})
	if err != nil {
		setupLog.Error(err, "unable to start manager")
		os.Exit(1)
	}

	workersLogger := ctrl.Log.WithName("workers")
	manifestWorkers := controllers.NewManifestWorkers(&workersLogger, workersConcurrentManifests)
	context := ctrl.SetupSignalHandler()

	if err = (&controllers.ManifestReconciler{
<<<<<<< HEAD
		Client:  mgr.GetClient(),
		Scheme:  mgr.GetScheme(),
		Workers: manifestWorkers,
	}).SetupWithManager(setupLog, context, mgr, listenerAddr); err != nil {
=======
		Client:                  mgr.GetClient(),
		Scheme:                  mgr.GetScheme(),
		Workers:                 manifestWorkers,
		MaxConcurrentReconciles: concurrentReconciles,
		VerifyInstallation:      verifyInstallation,
		RequeueIntervals: controllers.RequeueIntervals{
			Success: requeueSuccessInterval,
			Failure: requeueFailureInterval,
			Waiting: requeueWaitingInterval,
		},
	}).SetupWithManager(context, mgr); err != nil {
>>>>>>> cc3d8c28
		setupLog.Error(err, "unable to create controller", "controller", "Manifest")
		os.Exit(1)
	}
	//+kubebuilder:scaffold:builder
	if err := mgr.AddHealthzCheck("healthz", healthz.Ping); err != nil {
		setupLog.Error(err, "unable to set up health check")
		os.Exit(1)
	}
	if err := mgr.AddReadyzCheck("readyz", healthz.Ping); err != nil {
		setupLog.Error(err, "unable to set up ready check")
		os.Exit(1)
	}

	setupLog.Info("starting manager")
	if err := mgr.Start(context); err != nil {
		setupLog.Error(err, "problem running manager")
		os.Exit(1)
	}
}<|MERGE_RESOLUTION|>--- conflicted
+++ resolved
@@ -18,20 +18,16 @@
 
 import (
 	"flag"
-<<<<<<< HEAD
 	"os"
 
-	manifestv1alpha1 "github.com/kyma-project/manifest-operator/api/api/v1alpha1"
-=======
+	"time"
+
 	manifestv1alpha1 "github.com/kyma-project/manifest-operator/api/api/v1alpha1"
 	opLabels "github.com/kyma-project/manifest-operator/operator/pkg/labels"
 	v1 "k8s.io/api/core/v1"
 	apiExtensionsv1 "k8s.io/apiextensions-apiserver/pkg/apis/apiextensions/v1"
 	"k8s.io/apimachinery/pkg/labels"
-	"os"
 	"sigs.k8s.io/controller-runtime/pkg/cache"
-	"time"
->>>>>>> cc3d8c28
 
 	// Import all Kubernetes client auth plugins (e.g. Azure, GCP, OIDC, etc.)
 	// to ensure that exec-entrypoint and run can make use of them.
@@ -65,12 +61,9 @@
 	var metricsAddr string
 	var enableLeaderElection, verifyInstallation bool
 	var probeAddr string
-<<<<<<< HEAD
 	var listenerAddr string
-=======
 	var requeueSuccessInterval, requeueFailureInterval, requeueWaitingInterval time.Duration
 	var concurrentReconciles, workersConcurrentManifests int
->>>>>>> cc3d8c28
 	flag.StringVar(&metricsAddr, "metrics-bind-address", ":2020", "The address the metric endpoint binds to.")
 	flag.StringVar(&probeAddr, "health-probe-bind-address", ":2021", "The address the probe endpoint binds to.")
 	flag.StringVar(&listenerAddr, "skr-listener-bind-address", ":2022", "The address the skr listener endpoint binds to.")
@@ -130,12 +123,6 @@
 	context := ctrl.SetupSignalHandler()
 
 	if err = (&controllers.ManifestReconciler{
-<<<<<<< HEAD
-		Client:  mgr.GetClient(),
-		Scheme:  mgr.GetScheme(),
-		Workers: manifestWorkers,
-	}).SetupWithManager(setupLog, context, mgr, listenerAddr); err != nil {
-=======
 		Client:                  mgr.GetClient(),
 		Scheme:                  mgr.GetScheme(),
 		Workers:                 manifestWorkers,
@@ -146,8 +133,7 @@
 			Failure: requeueFailureInterval,
 			Waiting: requeueWaitingInterval,
 		},
-	}).SetupWithManager(context, mgr); err != nil {
->>>>>>> cc3d8c28
+	}).SetupWithManager(setupLog, context, mgr, listenerAddr); err != nil {
 		setupLog.Error(err, "unable to create controller", "controller", "Manifest")
 		os.Exit(1)
 	}
