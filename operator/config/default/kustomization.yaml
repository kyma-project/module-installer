--- conflicted
+++ resolved
@@ -34,19 +34,16 @@
   #- ../prometheus
   # [ISTIO] To enable istio gateway, uncomment all sections with 'ISTIO'.
   #- ../istio
-<<<<<<< HEAD
+  # [GRAFANA] To generate configmap for provision grafana dashboard
+  #- ../grafana
+  # [Load Test] To generate default prometheus operator related resources for load testing
+  #- ../load_test
 
 patchesStrategicMerge:
 # Protect the /metrics endpoint by putting it behind auth.
 # If you want your controller-manager to expose the /metrics
 # endpoint w/o any authn/z, please comment the following line.
 #- manager_auth_proxy_patch.yaml
-=======
-  # [GRAFANA] To generate configmap for provision grafana dashboard
-  #- ../grafana
-  # [Load Test] To generate default prometheus operator related resources for load testing
-  #- ../load_test
->>>>>>> 8b4e7cdc
 
 # Mount the controller config file for loading manager configurations
 # through a ComponentConfig type
