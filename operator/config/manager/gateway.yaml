--- conflicted
+++ resolved
@@ -32,11 +32,7 @@
             port:
               number: 2022
 ---
-<<<<<<< HEAD
-##### module manager needs a different label than kyma operator to have a sufficient selector in place
-=======
 ##### manifest operator needs a different label than lifecycle-manager to have a sufficient selector in place
->>>>>>> 149f497b
 apiVersion: v1
 kind: Service
 metadata:
